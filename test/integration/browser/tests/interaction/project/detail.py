--- conflicted
+++ resolved
@@ -21,11 +21,6 @@
     driver.wait_for_element_by_css_selector(".modal.fade.in")
     for language, lines in [
       ("Python", ["import sigopt", f'sigopt.set_project("{project.id}")']),
-<<<<<<< HEAD
-      ("Java", ["import com.sigopt.Sigopt;", f'.project("{project.id}")']),
-=======
-      ("R", ["library(SigOptR)", f'project="{project.id}"']),
->>>>>>> 501f3d01
     ]:
       driver.find_and_click(css_selector=".modal.fade.in .language-selector .dropdown-toggle")
       driver.find_and_click(css_selector=f".modal.fade.in .language-selector .{language}")
