--- conflicted
+++ resolved
@@ -18,10 +18,9 @@
   echo "Failed to build-docker-images. This is most likely because of a disk space error with your docker allocation. You can try running: docker system prune -a to clear up space."
   exit 1
 fi
-<<<<<<< HEAD
 
 echo "Generating root certificate and key..."
-if ./tools/tls/generate_root_ca; then
+if ./tools/tls/generate_root_ca.sh; then
   echo "Root certificate at artifacts/tls/root-ca.crt"
 else
   echo "Failed to generate root certificate!"
@@ -31,7 +30,7 @@
 export SIGOPT_API_VERIFY_SSL_CERTS=$CA_PATH
 export NODE_EXTRA_CA_CERTS=$CA_PATH
 echo "Generating leaf certificate and key..."
-if ./tools/tls/generate_san_cert; then 
+if ./tools/tls/generate_san_cert.sh; then 
   echo "Leaf certificate and key at artifacts/tls/tls.*"
   shred -u ./artifacts/tls/root-ca.key  
   rm -f artifacts/tls/root-ca.srl
@@ -49,66 +48,24 @@
 fi
 echo "Initializing database..."
 if docker-compose --file=docker-compose.yml run --rm createdb; then 
-=======
-echo "protocompile"
-if ! ./scripts/dev/compile_protobuf_in_docker.sh; then
-  echo "Failed to protocompile"
-  exit 1
-fi
-echo "start zigopt_services"
-if ! ./scripts/launch/start_zigopt_services.sh; then 
-  echo "Failed to start zigopt services"
-  exit 1
-fi
-echo "Initializing database..."
-if ./scripts/dev/createdb_in_docker.sh config/development.json --fake-data --drop-tables; then 
->>>>>>> 4004920d
   echo "Database ready."
 else
   echo "Failed to initialize database!"
   exit 1
 fi
 echo "Initializing file storage..."
-<<<<<<< HEAD
 if docker-compose --file=docker-compose.yml run --rm init-minio-filestorage; then
-=======
-if ./scripts/launch/compose.sh run --rm init-minio-filestorage; then
->>>>>>> 4004920d
   echo "File storage ready."
 else
   echo "Failed to initialize file storage!"
   exit 1
 fi
 echo "Initializing session storage..."
-<<<<<<< HEAD
 if docker-compose --file=docker-compose.yml run --rm init-minio-cookiejar; then
-=======
-if ./scripts/launch/compose.sh run --rm init-minio-cookiejar; then
->>>>>>> 4004920d
   echo "Session storage ready."
 else
   echo "Failed to initialize session storage!"
   exit 1
 fi
-<<<<<<< HEAD
 
-echo "Setup complete. You are now ready to start SigOpt Server with ./start.sh"
-=======
-echo "make root cert"
-if ! ./tools/tls/generate_root_ca.sh; then
-  echo "Failed to generate root cert"
-  exit 1
-fi
-
-CA_PATH="$(pwd)/artifacts/tls/root-ca.crt"
-export SIGOPT_API_VERIFY_SSL_CERTS=$CA_PATH
-export NODE_EXTRA_CA_CERTS=$CA_PATH
-echo "make leaf cert"
-if ./tools/tls/generate_san_cert.sh; then 
-  echo "Secure root cert"
-  shred -u ./artifacts/tls/root-ca.key  
-else
-  echo "Failed to generate leaf cert"
-  exit 1
-fi
->>>>>>> 4004920d
+echo "Setup complete. You are now ready to start SigOpt Server with ./start.sh"