[MAIN]
ignore-patterns=.*_pb2.py
reports=n
extension-pkg-allow-list=lxml.etree

[FORMAT]
indent-string='  '
max-line-length=120

[MISCELLANEOUS]
notes=FIXME,XXX

[TYPECHECK]
ignored-modules=google.protobuf

[MESSAGES CONTROL]
disable=
  abstract-method,
  arguments-differ,
  assignment-from-no-return,
  broad-except,
  cell-var-from-loop,
  consider-using-f-string,
  consider-using-generator,
  consider-using-with,
  duplicate-code,
  global-statement,
  import-outside-toplevel,
  invalid-name,
  invalid-unary-operand-type,
  keyword-arg-before-vararg,
  missing-docstring,
  missing-timeout,
  no-else-raise,
  no-else-return,
  no-member,
  no-value-for-parameter,
  pointless-string-statement,
  raising-format-tuple,
  redefined-outer-name,
  superfluous-parens,
  too-few-public-methods,
  too-many-ancestors,
  too-many-arguments,
  too-many-branches,
  too-many-instance-attributes,
  too-many-lines,
  too-many-locals,
  too-many-nested-blocks,
  too-many-public-methods,
  too-many-return-statements,
  too-many-statements,
  unnecessary-lambda-assignment,
  unspecified-encoding,
  unsubscriptable-object,
  unused-argument,
  unused-wildcard-import,
  use-dict-literal,
  use-implicit-booleaness-not-comparison,
  useless-object-inheritance,
<<<<<<< HEAD
  useless-super-delegation,
  wildcard-import
=======
  wildcard-import,
  wrong-import-position
>>>>>>> afe2cb52
enable=missing-final-newline<|MERGE_RESOLUTION|>--- conflicted
+++ resolved
@@ -57,12 +57,5 @@
   unused-wildcard-import,
   use-dict-literal,
   use-implicit-booleaness-not-comparison,
-  useless-object-inheritance,
-<<<<<<< HEAD
-  useless-super-delegation,
-  wildcard-import
-=======
-  wildcard-import,
-  wrong-import-position
->>>>>>> afe2cb52
+  useless-object-inheritance
 enable=missing-final-newline