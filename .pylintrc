--- conflicted
+++ resolved
@@ -24,12 +24,6 @@
   import-outside-toplevel,
   invalid-name,
   invalid-unary-operand-type,
-<<<<<<< HEAD
-  len-as-condition,
-  locally-disabled,
-=======
-  keyword-arg-before-vararg,
->>>>>>> b9018b58
   missing-docstring,
   missing-timeout,
   no-else-raise,
