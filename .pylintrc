--- conflicted
+++ resolved
@@ -19,12 +19,6 @@
   arguments-differ,
   assignment-from-no-return,
   cell-var-from-loop,
-<<<<<<< HEAD
-  consider-using-f-string,
-  consider-using-generator,
-=======
-  consider-using-with,
->>>>>>> 469b67b6
   duplicate-code,
   global-statement,
   import-outside-toplevel,
