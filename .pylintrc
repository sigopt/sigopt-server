--- conflicted
+++ resolved
@@ -26,11 +26,6 @@
   too-many-ancestors,
   too-many-arguments,
   too-many-branches,
-<<<<<<< HEAD
-  too-many-locals,
-=======
-  too-many-instance-attributes,
->>>>>>> 547e541b
   too-many-nested-blocks,
   too-many-public-methods,
   too-many-return-statements,
