[MAIN]
ignore-patterns=.*_pb2.py
reports=n
extension-pkg-allow-list=lxml.etree
load-plugins=pylint_protobuf

[FORMAT]
indent-string='  '
max-line-length=120

[MISCELLANEOUS]
notes=FIXME,XXX

[TYPECHECK]
ignored-modules=google.protobuf

[MESSAGES CONTROL]
disable=
  abstract-method,
  arguments-differ,
  duplicate-code,
  invalid-name,
  missing-docstring,
  pointless-string-statement,
  too-few-public-methods,
  too-many-ancestors,
  too-many-arguments,
  too-many-branches,
  too-many-instance-attributes,
  too-many-nested-blocks,
<<<<<<< HEAD
  too-many-return-statements,
=======
  unnecessary-lambda-assignment,
>>>>>>> 6deb9895
  unsubscriptable-object,
  unused-argument,
  unused-wildcard-import,
  use-dict-literal,
  use-implicit-booleaness-not-comparison,
  wildcard-import
enable=missing-final-newline<|MERGE_RESOLUTION|>--- conflicted
+++ resolved
@@ -28,11 +28,6 @@
   too-many-branches,
   too-many-instance-attributes,
   too-many-nested-blocks,
-<<<<<<< HEAD
-  too-many-return-statements,
-=======
-  unnecessary-lambda-assignment,
->>>>>>> 6deb9895
   unsubscriptable-object,
   unused-argument,
   unused-wildcard-import,
