[MAIN]
ignore-patterns=.*_pb2.py
reports=n
extension-pkg-allow-list=lxml.etree

[FORMAT]
indent-string='  '
max-line-length=120

[MISCELLANEOUS]
notes=FIXME,XXX

[TYPECHECK]
ignored-modules=google.protobuf

[MESSAGES CONTROL]
disable=
  abstract-method,
  arguments-differ,
  assignment-from-no-return,
  cell-var-from-loop,
  consider-using-f-string,
  consider-using-generator,
<<<<<<< HEAD
  consider-using-ternary,
=======
  consider-using-with,
>>>>>>> 23282700
  duplicate-code,
  global-statement,
  import-outside-toplevel,
  invalid-name,
  invalid-unary-operand-type,
  keyword-arg-before-vararg,
  missing-docstring,
  missing-timeout,
  no-else-raise,
  no-else-return,
  no-member,
  no-value-for-parameter,
  pointless-string-statement,
  raising-format-tuple,
  redefined-outer-name,
  superfluous-parens,
  too-few-public-methods,
  too-many-ancestors,
  too-many-arguments,
  too-many-branches,
  too-many-instance-attributes,
  too-many-lines,
  too-many-locals,
  too-many-nested-blocks,
  too-many-public-methods,
  too-many-return-statements,
  too-many-statements,
  unnecessary-lambda-assignment,
  unspecified-encoding,
  unsubscriptable-object,
  unused-argument,
  unused-wildcard-import,
  use-dict-literal,
  use-implicit-booleaness-not-comparison,
  useless-object-inheritance,
  wildcard-import,
  wrong-import-position
enable=missing-final-newline<|MERGE_RESOLUTION|>--- conflicted
+++ resolved
@@ -21,11 +21,6 @@
   cell-var-from-loop,
   consider-using-f-string,
   consider-using-generator,
-<<<<<<< HEAD
-  consider-using-ternary,
-=======
-  consider-using-with,
->>>>>>> 23282700
   duplicate-code,
   global-statement,
   import-outside-toplevel,
