--- conflicted
+++ resolved
@@ -20,11 +20,6 @@
   assignment-from-no-return,
   cell-var-from-loop,
   consider-using-f-string,
-<<<<<<< HEAD
-  consider-using-ternary,
-=======
-  consider-using-generator,
->>>>>>> 23282700
   consider-using-with,
   duplicate-code,
   global-statement,
