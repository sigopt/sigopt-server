--- conflicted
+++ resolved
@@ -24,11 +24,6 @@
   global-statement,
   import-outside-toplevel,
   invalid-name,
-<<<<<<< HEAD
-  invalid-sequence-index,
-=======
-  invalid-unary-operand-type,
->>>>>>> 469b67b6
   keyword-arg-before-vararg,
   missing-docstring,
   missing-timeout,
