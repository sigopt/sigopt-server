[MAIN]
ignore-patterns=.*_pb2.py
reports=n
extension-pkg-allow-list=lxml.etree
load-plugins=pylint_protobuf

[FORMAT]
indent-string='  '
max-line-length=120

[MISCELLANEOUS]
notes=FIXME,XXX

[TYPECHECK]
ignored-modules=google.protobuf

[MESSAGES CONTROL]
disable=
  abstract-method,
  arguments-differ,
  duplicate-code,
  invalid-name,
  missing-docstring,
  pointless-string-statement,
  too-few-public-methods,
  too-many-ancestors,
  too-many-arguments,
  too-many-branches,
  too-many-instance-attributes,
  too-many-nested-blocks,
<<<<<<< HEAD
  too-many-return-statements,
  unnecessary-lambda-assignment,
=======
  unsubscriptable-object,
>>>>>>> 9aadc821
  unused-argument,
  unused-wildcard-import,
  use-dict-literal,
  use-implicit-booleaness-not-comparison,
  wildcard-import
enable=missing-final-newline<|MERGE_RESOLUTION|>--- conflicted
+++ resolved
@@ -28,12 +28,6 @@
   too-many-branches,
   too-many-instance-attributes,
   too-many-nested-blocks,
-<<<<<<< HEAD
-  too-many-return-statements,
-  unnecessary-lambda-assignment,
-=======
-  unsubscriptable-object,
->>>>>>> 9aadc821
   unused-argument,
   unused-wildcard-import,
   use-dict-literal,
