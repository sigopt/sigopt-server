[MAIN]
ignore-patterns=.*_pb2.py
reports=n
extension-pkg-allow-list=lxml.etree

[FORMAT]
indent-string='  '
max-line-length=120

[MISCELLANEOUS]
notes=FIXME,XXX

[TYPECHECK]
ignored-modules=google.protobuf

[MESSAGES CONTROL]
disable=
  abstract-method,
  arguments-differ,
  assignment-from-no-return,
  cell-var-from-loop,
<<<<<<< HEAD
  consider-using-f-string,
=======
  consider-using-generator,
>>>>>>> 4fa4128d
  consider-using-with,
  duplicate-code,
  global-statement,
  import-outside-toplevel,
  invalid-name,
  invalid-unary-operand-type,
  keyword-arg-before-vararg,
  missing-docstring,
  missing-timeout,
  no-else-raise,
  no-else-return,
  no-member,
  no-value-for-parameter,
  pointless-string-statement,
  raising-format-tuple,
  redefined-outer-name,
  superfluous-parens,
  too-few-public-methods,
  too-many-ancestors,
  too-many-arguments,
  too-many-branches,
  too-many-instance-attributes,
  too-many-lines,
  too-many-locals,
  too-many-nested-blocks,
  too-many-public-methods,
  too-many-return-statements,
  too-many-statements,
  unnecessary-lambda-assignment,
  unspecified-encoding,
  unsubscriptable-object,
  unused-argument,
  unused-wildcard-import,
  use-dict-literal,
  use-implicit-booleaness-not-comparison,
  useless-object-inheritance,
  wildcard-import,
  wrong-import-position
enable=missing-final-newline<|MERGE_RESOLUTION|>--- conflicted
+++ resolved
@@ -19,11 +19,6 @@
   arguments-differ,
   assignment-from-no-return,
   cell-var-from-loop,
-<<<<<<< HEAD
-  consider-using-f-string,
-=======
-  consider-using-generator,
->>>>>>> 4fa4128d
   consider-using-with,
   duplicate-code,
   global-statement,
