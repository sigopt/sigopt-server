--- conflicted
+++ resolved
@@ -19,11 +19,6 @@
   arguments-differ,
   duplicate-code,
   invalid-name,
-<<<<<<< HEAD
-  invalid-unary-operand-type,
-=======
-  keyword-arg-before-vararg,
->>>>>>> 1809d055
   missing-docstring,
   missing-timeout,
   no-else-raise,
