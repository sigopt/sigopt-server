[MAIN]
ignore-patterns=.*_pb2.py
reports=n
extension-pkg-allow-list=lxml.etree

[FORMAT]
indent-string='  '
max-line-length=120

[MISCELLANEOUS]
notes=FIXME,XXX

[TYPECHECK]
ignored-modules=google.protobuf

[MESSAGES CONTROL]
disable=
  abstract-method,
  arguments-differ,
  assignment-from-no-return,
  cell-var-from-loop,
  consider-using-with,
  duplicate-code,
  global-statement,
  import-outside-toplevel,
  invalid-name,
  invalid-unary-operand-type,
  keyword-arg-before-vararg,
  missing-docstring,
  missing-timeout,
  no-else-raise,
  no-else-return,
  no-member,
  no-value-for-parameter,
  pointless-string-statement,
  raising-format-tuple,
  redefined-outer-name,
  superfluous-parens,
  too-few-public-methods,
  too-many-ancestors,
  too-many-arguments,
  too-many-branches,
  too-many-instance-attributes,
  too-many-lines,
  too-many-locals,
  too-many-nested-blocks,
  too-many-public-methods,
  too-many-return-statements,
  too-many-statements,
  unnecessary-lambda-assignment,
  unspecified-encoding,
  unsubscriptable-object,
  unused-argument,
  unused-wildcard-import,
  use-dict-literal,
  use-implicit-booleaness-not-comparison,
<<<<<<< HEAD
  useless-object-inheritance
=======
  wildcard-import,
  wrong-import-position
>>>>>>> 469b67b6
enable=missing-final-newline<|MERGE_RESOLUTION|>--- conflicted
+++ resolved
@@ -53,11 +53,5 @@
   unused-argument,
   unused-wildcard-import,
   use-dict-literal,
-  use-implicit-booleaness-not-comparison,
-<<<<<<< HEAD
-  useless-object-inheritance
-=======
-  wildcard-import,
-  wrong-import-position
->>>>>>> 469b67b6
+  use-implicit-booleaness-not-comparison
 enable=missing-final-newline