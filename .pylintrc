--- conflicted
+++ resolved
@@ -17,11 +17,6 @@
 disable=
   abstract-method,
   arguments-differ,
-<<<<<<< HEAD
-  consider-using-with,
-=======
-  assignment-from-no-return,
->>>>>>> d972c9ef
   duplicate-code,
   import-outside-toplevel,
   invalid-name,
