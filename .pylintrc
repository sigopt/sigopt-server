--- conflicted
+++ resolved
@@ -30,11 +30,6 @@
   too-many-nested-blocks,
   too-many-return-statements,
   unnecessary-lambda-assignment,
-<<<<<<< HEAD
-  unspecified-encoding,
-=======
-  unsubscriptable-object,
->>>>>>> 0c05078f
   unused-argument,
   unused-wildcard-import,
   use-dict-literal,
