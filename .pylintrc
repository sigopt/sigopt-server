--- conflicted
+++ resolved
@@ -21,12 +21,6 @@
   invalid-name,
   missing-docstring,
   no-member,
-<<<<<<< HEAD
-  no-value-for-parameter,
-  raising-format-tuple,
-=======
-  pointless-string-statement,
->>>>>>> 8ec0176a
   redefined-outer-name,
   superfluous-parens,
   too-few-public-methods,
