--- conflicted
+++ resolved
@@ -28,11 +28,6 @@
   too-many-branches,
   too-many-instance-attributes,
   too-many-nested-blocks,
-<<<<<<< HEAD
-  too-many-statements,
-=======
-  too-many-return-statements,
->>>>>>> 0c05078f
   unnecessary-lambda-assignment,
   unsubscriptable-object,
   unused-argument,
