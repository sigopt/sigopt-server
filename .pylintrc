[MAIN]
ignore-patterns=.*_pb2.py
reports=n
extension-pkg-allow-list=lxml.etree

[FORMAT]
indent-string='  '
max-line-length=120

[MISCELLANEOUS]
notes=FIXME,XXX

[TYPECHECK]
ignored-modules=google.protobuf

[MESSAGES CONTROL]
disable=
  abstract-method,
  arguments-differ,
  assignment-from-no-return,
  cell-var-from-loop,
  consider-using-with,
  duplicate-code,
  global-statement,
  import-outside-toplevel,
  invalid-name,
  invalid-unary-operand-type,
  keyword-arg-before-vararg,
  missing-docstring,
  missing-timeout,
  no-else-raise,
  no-else-return,
  no-member,
  no-value-for-parameter,
  pointless-string-statement,
  raising-format-tuple,
  redefined-outer-name,
  superfluous-parens,
  too-few-public-methods,
  too-many-ancestors,
  too-many-arguments,
  too-many-branches,
  too-many-instance-attributes,
  too-many-lines,
  too-many-locals,
  too-many-nested-blocks,
  too-many-public-methods,
  too-many-return-statements,
  too-many-statements,
  unnecessary-lambda-assignment,
  unspecified-encoding,
  unsubscriptable-object,
  unused-argument,
  unused-wildcard-import,
  use-dict-literal,
  use-implicit-booleaness-not-comparison,
<<<<<<< HEAD
  useless-super-delegation,
=======
  useless-object-inheritance,
>>>>>>> b2b58e40
  wildcard-import,
  wrong-import-position
enable=missing-final-newline<|MERGE_RESOLUTION|>--- conflicted
+++ resolved
@@ -54,11 +54,6 @@
   unused-wildcard-import,
   use-dict-literal,
   use-implicit-booleaness-not-comparison,
-<<<<<<< HEAD
-  useless-super-delegation,
-=======
-  useless-object-inheritance,
->>>>>>> b2b58e40
   wildcard-import,
   wrong-import-position
 enable=missing-final-newline