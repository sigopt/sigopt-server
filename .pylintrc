--- conflicted
+++ resolved
@@ -18,12 +18,6 @@
   abstract-method,
   arguments-differ,
   assignment-from-no-return,
-<<<<<<< HEAD
-  broad-except,
-  consider-using-f-string,
-=======
-  cell-var-from-loop,
->>>>>>> 4fa4128d
   consider-using-generator,
   consider-using-with,
   duplicate-code,
