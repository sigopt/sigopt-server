[MAIN]
ignore-patterns=.*_pb2.py
reports=n
extension-pkg-allow-list=lxml.etree
load-plugins=pylint_protobuf

[FORMAT]
indent-string='  '
max-line-length=120

[MISCELLANEOUS]
notes=FIXME,XXX

[TYPECHECK]
ignored-modules=google.protobuf

[MESSAGES CONTROL]
disable=
  abstract-method,
  arguments-differ,
  duplicate-code,
  invalid-name,
  missing-docstring,
<<<<<<< HEAD
  no-member,
  redefined-outer-name,
  superfluous-parens,
=======
  pointless-string-statement,
>>>>>>> f87ab694
  too-few-public-methods,
  too-many-ancestors,
  too-many-arguments,
  too-many-branches,
  too-many-nested-blocks,
  unused-argument,
  unused-wildcard-import,
  use-dict-literal,
  wildcard-import
enable=missing-final-newline<|MERGE_RESOLUTION|>--- conflicted
+++ resolved
@@ -21,13 +21,6 @@
   duplicate-code,
   invalid-name,
   missing-docstring,
-<<<<<<< HEAD
-  no-member,
-  redefined-outer-name,
-  superfluous-parens,
-=======
-  pointless-string-statement,
->>>>>>> f87ab694
   too-few-public-methods,
   too-many-ancestors,
   too-many-arguments,
