--- conflicted
+++ resolved
@@ -28,11 +28,6 @@
   too-many-branches,
   too-many-instance-attributes,
   too-many-nested-blocks,
-<<<<<<< HEAD
-  too-many-public-methods,
-=======
-  too-many-return-statements,
->>>>>>> da8913ef
   too-many-statements,
   unnecessary-lambda-assignment,
   unspecified-encoding,
