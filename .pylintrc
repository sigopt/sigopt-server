[MAIN]
ignore-patterns=.*_pb2.py
reports=n
extension-pkg-allow-list=lxml.etree

[FORMAT]
indent-string='  '
max-line-length=120

[MISCELLANEOUS]
notes=FIXME,XXX

[TYPECHECK]
ignored-modules=google.protobuf

[MESSAGES CONTROL]
disable=
  abstract-class-instantiated,
  abstract-method,
  anomalous-unicode-escape-in-string,
  arguments-differ,
  assignment-from-no-return,
  broad-except,
  cell-var-from-loop,
  consider-using-f-string,
  consider-using-generator,
  consider-using-ternary,
  consider-using-with,
  duplicate-code,
  global-statement,
  import-outside-toplevel,
  invalid-name,
  invalid-sequence-index,
  invalid-unary-operand-type,
  keyword-arg-before-vararg,
<<<<<<< HEAD
  len-as-condition,
=======
  locally-disabled,
>>>>>>> b90c6c57
  missing-docstring,
  missing-timeout,
  no-else-raise,
  no-else-return,
  no-member,
  no-value-for-parameter,
  pointless-string-statement,
  raising-format-tuple,
  redefined-outer-name,
  superfluous-parens,
  too-few-public-methods,
  too-many-ancestors,
  too-many-arguments,
  too-many-branches,
  too-many-instance-attributes,
  too-many-lines,
  too-many-locals,
  too-many-nested-blocks,
  too-many-public-methods,
  too-many-return-statements,
  too-many-statements,
  unnecessary-lambda-assignment,
  unspecified-encoding,
  unsubscriptable-object,
  unused-argument,
  unused-wildcard-import,
  use-dict-literal,
  use-implicit-booleaness-not-comparison,
  useless-object-inheritance,
  useless-super-delegation,
  wildcard-import,
  wrong-import-position
enable=missing-final-newline<|MERGE_RESOLUTION|>--- conflicted
+++ resolved
@@ -33,11 +33,6 @@
   invalid-sequence-index,
   invalid-unary-operand-type,
   keyword-arg-before-vararg,
-<<<<<<< HEAD
-  len-as-condition,
-=======
-  locally-disabled,
->>>>>>> b90c6c57
   missing-docstring,
   missing-timeout,
   no-else-raise,
