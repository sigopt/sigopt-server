--- conflicted
+++ resolved
@@ -16,11 +16,7 @@
 
 class ExperimentWorker(QueueWorker):
   MESSAGE_GROUP = MessageGroup.OPTIMIZATION
-<<<<<<< HEAD
-  MESSAGE_TYPE: str
-=======
   MESSAGE_TYPE: str  # defined by MessageType
->>>>>>> 547e541b
 
   def get_experiment(self, experiment_id):
     experiment = self.services.experiment_service.find_by_id(experiment_id, include_deleted=True)
