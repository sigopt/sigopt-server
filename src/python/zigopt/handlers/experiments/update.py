# Copyright © 2022 Intel Corporation
#
# SPDX-License-Identifier: Apache License 2.0
from collections import Counter
from typing import Any

from sqlalchemy import Column

from zigopt.common import *
from zigopt.api.auth import api_token_authentication
from zigopt.common.sigopt_datetime import current_datetime
from zigopt.experiment.constant import (
  EXPERIMENT_PARAMETER_TYPE_TO_NAME,
  METRIC_OBJECTIVE_NAME_TO_TYPE,
  METRIC_STRATEGY_NAME_TO_TYPE,
  PARAMETER_TRANSFORMATION_TYPE_TO_NAME,
)
from zigopt.experiment.model import Experiment, ExperimentMetaProxy, ExperimentParameterProxy
from zigopt.handlers.experiments.base import ExperimentHandler, get_budget_param
from zigopt.handlers.experiments.create import BaseExperimentsCreateHandler
from zigopt.handlers.validate.experiment import (
  validate_experiment_json_dict_for_update,
  validate_experiment_name,
  validate_state,
)
from zigopt.handlers.validate.validate_dict import (
  ValidationType,
  get_opt_with_validation,
  get_with_validation,
  key_present,
)
from zigopt.net.errors import NotFoundError
from zigopt.parameters.from_json import (
  set_bounds_from_json,
  set_categorical_value_from_json,
  set_default_value_from_json,
  set_experiment_parameter_from_json,
  set_grid_values_from_json,
  set_parameter_type_from_json,
  set_prior_from_json,
  set_transformation_from_json,
)
from zigopt.protobuf.gen.experiment.experimentmeta_pb2 import ExperimentMeta, ExperimentMetric
from zigopt.protobuf.gen.token.tokenmeta_pb2 import WRITE
from zigopt.protobuf.lib import copy_protobuf

from libsigopt.aux.errors import InvalidTypeError, InvalidValueError, MissingJsonKeyError, SigoptValidationError


class ExperimentsUpdateHandler(ExperimentHandler):
  """Update an already existing experiment.
    This takes an already existing experiment and sets its new values. Only the values
    that need to be changed should be included in this object, not any existing and unchanged fields. Thus,
    any field not mentioned explicitly in this PUT schema can't be changed after the Experiment object is created.
    This is conceptually more like a RESTful PATCH call, however for historical reasons we use the PUT verb instead.

    This is complicated by arrays of objects parameters and metrics. For those arrays you do need to
    include all of the previous and new objects, because we will remove any object that is not present in the array.
    For those objects all of the same rules as creation continue to apply.
    ---
      tags:
          - "experiments"
      requestBody:
        content:
          application/json:
            schema:
              $ref: "#/components/schemas/ExperimentPut"
      responses:
        200:
          description: "Experiment updated."
          content:
            application/json:
              schema:
                $ref: '#/components/schemas/Experiment'
        204:
          description: "No content. If the header 'X-Response-Content: skip' is provided on the call, this will be
                        returned instead of 200, without any data."
        401:
          description: "Unauthorized. Authorization was incorrect."
        400:
          description: "Bad Request Format. Failed validation of some kind."
        404:
          description: "Not found. No experiment is at that URI."
        429:
          description: "Client has engaged too many events recently and is rate limited."
        5XX:
          description: "Unexpected Error"
      components:
        schemas:
          ExperimentPut:
            type: object
            required: [name, parameters, metrics, id]
            properties:
              name:
                type: string
                description: "Human readable name for experiment."
                minLength: 1
                maxLength: 100
              project:
                type: string
                description: "Reference ID of an existing project to associate this experiment with. If explicitly
                              set to none, will not be part of any project, otherwise this will set to the
                              specified project. Can only be associated with one project at a time."
              no_optimize:
                type: boolean
                description: "If true, then the next suggestion will not be affected by this update. Useful for bulk
                              updates that are not affecting any parameters, metrics, etc. We will always honor this
                              field if present, we might or might not recalculate suggestions after experiment updates
                              if not present."
              state:
                type: string
                enum: [deleted, active]
              parameters:
                type: array
                description: "The parameters of this experiment, the independent variables that SigOpt will be
                              providing suggestions for. Any additional parameters require default values.
                              To delete a parameter, remove it from the array. If a new one is added, it must
                              have a default_value set which will be used for all currently existing runs. Type
                              of parameter CANNOT be changed. Bounds and grid will be set directly to the new values.
                              To remove a category from a categorical parameter, just don't include it in the array.
                              There must still be at least two non-deleted categories, however. Priors can be updated
                              like normal. If a transformation was set on a parameter, it cannot be changed."
                minItems: 1
                items:
                  $ref: '#/components/schemas/Parameter'
              metrics:
                type: array
                items:
                  $ref: '#/components/schemas/Metric'
                description: "Metric names cannot be changed. The number of metrics cannot be changed. Metric
                              objectives cannot be changed. Metric strategy cannot be changed. The only thing
                              that can be changed is the metric threshold- if that is set to null we will remove,
                              otherwise set to the provided value."
              parallel_bandwidth:
                type: integer
                minimum: 1
                default: 1
                description: "The number of simultaneous runs you plan to simultaneously be training and evaluating
                              during this experiment. If this is included but set to NULL we will default to 1."
              budget:
                type: integer
                minimum: 1
                description: "The expected number of runs in an experiment. Not doing as many runs as specified in the
                              budget will lead to SigOpt insufficiently exploring the n-dimensional parameter space.
                              Required when more than 1 optimized metric exists or for any constrained metrics.
                              Required for grid searches, multisolution or tasks enabled searches.
                              This makes our Sigopt optimizers much more effective and is recommended for all cases.
                              Cannot be updated in cases of grid searches, multi-optimized metrics, or multi-solution."
              metadata:
                type: object
                description: "Optional user provided set of key-value pairs. keys must be strings, values must be
                              strings (with limit 100 characters), ints, null, or numbers. Used for tracking on
                              client side."
    """

  authenticator = api_token_authentication
  required_permissions = WRITE

  @classmethod
  def validate_json_params(cls, data):
    validate_experiment_json_dict_for_update(data)

  @classmethod
  def get_budget_key_and_value(cls, json_dict, runs_only):
    budget, budget_key = get_budget_param(json_dict, runs_only, return_key=True)
    return budget_key, budget

  def parse_params(self, request):
    json_data = request.params()
    self.validate_json_params(json_data)
    return json_data

  get_project = BaseExperimentsCreateHandler.get_project

  def get_client(self):
    return self.client

  def _check_unsupported_updates(self, json_dict):
    if "constraints" in json_dict:
      raise SigoptValidationError("Constraints cannot be updated for an experiment")

    if "num_solutions" in json_dict:
      raise SigoptValidationError("Number of solutions cannot be updated for an experiment")

    if "conditionals" in json_dict:
      raise SigoptValidationError("Conditionals cannot be updated for an experiment")

    if "tasks" in json_dict:
      raise SigoptValidationError("The tasks of a multitask experiment cannot be updated after creation")

  def _get_project(self, json_dict, update_experiment_fields):
    assert self.experiment is not None

    if "project" not in json_dict:
      return self.services.project_service.find_by_client_and_id(
        client_id=self.experiment.client_id,
        project_id=self.experiment.project_id,
      )
    project = self.get_project(json_dict)  # type: ignore
    if self.experiment.runs_only:
      if project is None:
        raise SigoptValidationError("This experiment cannot be removed from the project.")
      if project.id != self.experiment.project_id:
        raise SigoptValidationError("This experiment's project cannot be changed.")
    update_experiment_fields[Experiment.project_id] = project and project.id
    return project

  def _maybe_set_name(self, json_dict, update_experiment_fields):
    assert self.experiment is not None

    if "name" not in json_dict:
      return
    name = get_with_validation(json_dict, "name", ValidationType.string)
    validate_experiment_name(name)
    update_experiment_fields[Experiment.name] = name
    self.experiment.name = name

  def _maybe_set_state(self, json_dict, update_experiment_fields):
    assert self.experiment is not None

    if "state" not in json_dict:
      return
    state = get_with_validation(json_dict, "state", ValidationType.string)
    state = validate_state(state)
    deleted = state == "deleted"
    update_experiment_fields[Experiment.deleted] = deleted
    self.experiment.deleted = deleted

  def _maybe_set_budget(self, json_dict, new_meta, update_meta_fields):
    assert self.experiment is not None

    try:
      budget_key, budget = self.get_budget_key_and_value(json_dict, self.experiment.runs_only)
    except MissingJsonKeyError:
      return
    if self.experiment.experiment_type == ExperimentMeta.GRID:
      raise SigoptValidationError(f"`{budget_key}` cannot be updated for experiments of type `grid`.")
    if self.experiment.requires_pareto_frontier_optimization:
      raise SigoptValidationError(
        f"`{budget_key}` cannot be updated for experiments with more than one optimized metric."
      )
    if self.experiment.num_solutions > 1:
      raise SigoptValidationError(f"`{budget_key}` cannot be updated for experiments with more than one solution.")
    update_meta_fields[Experiment.experiment_meta.observation_budget] = budget
    if budget is not None:
      new_meta.observation_budget = budget
    else:
      new_meta.ClearField("observation_budget")

  def _maybe_set_parameters(self, json_dict, new_meta, update_meta_fields):
    assert self.experiment is not None

    if "parameters" not in json_dict:
      return
    if self.experiment.experiment_type == ExperimentMeta.GRID:
      raise SigoptValidationError("Parameters cannot be updated for experiments of type `grid`.")
    if self.experiment.constraints:
      raise SigoptValidationError("Parameters cannot be updated for experiments with constraints")

    parameters_json = get_with_validation(
      json_dict,
      "parameters",
      ValidationType.arrayOf(ValidationType.object),
    )

    if not parameters_json:
      raise SigoptValidationError("Experiments must have at least one parameter.")

    name_counts: Counter[str] = Counter(p.get("name") for p in parameters_json if p.get("name") is not None)
    duplicates = [key for (key, value) in name_counts.items() if value > 1]
    if len(duplicates) > 0:
      raise InvalidValueError(f"Duplicate parameter names: {duplicates}")

    self.update_parameters(new_meta, parameters_json, self.experiment.experiment_type)
    update_meta_fields[Experiment.experiment_meta.all_parameters_unsorted] = list(new_meta.all_parameters_unsorted)

  def _maybe_set_metadata(self, json_dict, new_meta, update_meta_fields):
    if "metadata" not in json_dict:
      return
    client_provided_data = BaseExperimentsCreateHandler.get_client_provided_data(json_dict)
    update_meta_fields[Experiment.experiment_meta.client_provided_data] = client_provided_data
    if client_provided_data is not None:
      new_meta.client_provided_data = client_provided_data
    else:
      new_meta.ClearField("client_provided_data")

  def _maybe_set_parallel_bandwidth(self, json_dict, new_meta, update_meta_fields):
    if "parallel_bandwidth" not in json_dict:
      return
    parallel_bandwidth = BaseExperimentsCreateHandler.get_parallel_bandwidth_from_json(json_dict)
    if parallel_bandwidth is None:
      new_meta.ClearField("parallel_bandwidth")
    else:
      new_meta.parallel_bandwidth = parallel_bandwidth
    update_meta_fields[Experiment.experiment_meta.parallel_bandwidth] = parallel_bandwidth

  def _maybe_set_metrics(self, json_dict, new_meta, update_meta_fields):
    if "metrics" not in json_dict:
      return
    self.update_metrics(
      update_meta_fields,
      json_dict,
      new_meta,
    )

  def handle(self, json_dict):
    assert self.auth is not None
    assert self.experiment is not None

    no_optimize = get_opt_with_validation(json_dict, "no_optimize", ValidationType.boolean)

    validate_experiment_json_dict_for_update(json_dict)
    self._check_unsupported_updates(json_dict)

    client = self.services.client_service.find_by_id(self.experiment.client_id, current_client=self.auth.current_client)

<<<<<<< HEAD
    update_meta_fields = {}
    update_experiment_fields = {}
    new_meta = copy_protobuf(self.experiment.experiment_meta)
=======
    update_meta_fields: dict[Column, Any] = {}
    update_experiment_fields: dict[Column, Any] = {}
    new_meta = self.experiment.experiment_meta.copy_protobuf()
>>>>>>> 1819ce03
    if not new_meta.metrics:
      new_meta.metrics.extend([ExperimentMetric(name=None)])

    project = self._get_project(json_dict, update_experiment_fields)

    self._maybe_set_name(json_dict, update_experiment_fields)

    self._maybe_set_state(json_dict, update_experiment_fields)

    self._maybe_set_budget(json_dict, new_meta, update_meta_fields)

    self._maybe_set_parameters(json_dict, new_meta, update_meta_fields)

    self._maybe_set_metadata(json_dict, new_meta, update_meta_fields)

    self._maybe_set_parallel_bandwidth(json_dict, new_meta, update_meta_fields)

    self._maybe_set_metrics(json_dict, new_meta, update_meta_fields)

    self.experiment.experiment_meta = new_meta

    self.services.experiment_service.verify_experiment_acceptability(
      self.auth,
      self.experiment,
      client,
    )

    # TODO(SN-1089): Make these into one query
    if update_meta_fields:
      update_count = self.services.experiment_service.update_meta(self.experiment.id, update_meta_fields)
      if update_count == 0:
        raise NotFoundError(f"No experiment {self.experiment.id}")

    original_project_id = self.experiment.project_id

    update_experiment_fields["date_updated"] = current_datetime()
    self.experiment.date_updated = update_experiment_fields["date_updated"]
    update_count = self.services.database_service.update_one(
      self.services.database_service.query(Experiment).filter(Experiment.id == self.experiment.id),
      update_experiment_fields,
    )
    if update_count == 0:
      raise NotFoundError(f"No experiment {self.experiment.id}")

    if original_project_id is not None:
      self.services.project_service.mark_as_updated_by_experiment(
        experiment=self.experiment,
        project_id=original_project_id,
      )
    if project is not None and project.id != original_project_id:
      self.services.project_service.mark_as_updated_by_experiment(
        experiment=self.experiment,
        project_id=project.id,
      )

    if no_optimize is not True:
      self._reset_hyperparameters()

    progress = self.services.experiment_progress_service.progress_for_experiments([self.experiment])[self.experiment.id]
    return self.JsonBuilder(self.experiment, project=project, progress_builder=progress.json_builder())

  @generator_to_safe_iterator
  def _compare_metric_jsons_with_metrics_by_name(self, json_dict, metrics):
    if len(metrics) == 1:
      return ((metric_json, metric) for metric_json, metric in zip(json_dict["metrics"], metrics))
    metric_json_map = {metric_json["name"]: metric_json for metric_json in json_dict["metrics"]}
    return ((metric_json_map[metric.name], metric) for metric in metrics)

  def _update_thresholds_on_metrics(self, json_dict, new_meta):
    for metric_json, metric in self._compare_metric_jsons_with_metrics_by_name(json_dict, new_meta.metrics):
      if key_present(metric_json, "threshold"):
        new_threshold = get_opt_with_validation(metric_json, "threshold", ValidationType.number)
        if new_threshold is None:
          metric.ClearField("threshold")
        else:
          metric.threshold = new_threshold

  def _raise_if_objective_changed(self, json_dict, metrics):
    for metric_json, metric in self._compare_metric_jsons_with_metrics_by_name(json_dict, metrics):
      if key_present(metric_json, "objective"):
        if METRIC_OBJECTIVE_NAME_TO_TYPE.get(metric_json["objective"]) != metric.objective:
          raise SigoptValidationError("Changing the objective of a metric is forbidden")

  def _raise_if_strategy_changed(self, json_dict, metrics):
    for metric_json, metric in self._compare_metric_jsons_with_metrics_by_name(json_dict, metrics):
      if key_present(metric_json, "strategy"):
        if METRIC_STRATEGY_NAME_TO_TYPE.get(metric_json["strategy"]) != metric.strategy:
          raise SigoptValidationError("Changing the strategy of a metric is forbidden")

  def _raise_if_invalid_name(self, json_dict, metrics):
    experiment_metric_names = [metric.name for metric in metrics]
    if len(metrics) > 1:
      if any(not key_present(metric_json, "name") for metric_json in json_dict["metrics"]):
        raise InvalidValueError(
          "The `name` field must be specified for every metric in experiments with more than one metric"
        )
      provided_metric_names = [metric_json["name"] for metric_json in json_dict["metrics"]]
    else:
      metric_json = json_dict["metrics"][0]
      # in the single metric case, check the case where no name is provided in the update call
      provided_metric_names = [metric_json["name"]] if key_present(metric_json, "name") else [metrics[0].name]
      # if null name is provided we must convert to empty string since that is the protobuf unnamed metric name
      provided_metric_names = [coalesce(name, "") for name in provided_metric_names]
    if set(provided_metric_names) != set(experiment_metric_names):
      raise SigoptValidationError("Changing the name of a metric is forbidden")

  def _raise_if_threshold_specified(self, json_dict, metrics):
    num_optimized_metrics = len([metric for metric in metrics if metric.is_optimized])

    for metric_json, metric in self._compare_metric_jsons_with_metrics_by_name(json_dict, metrics):
      # Reuse get_metric_threshold to throw the appropriate Error
      BaseExperimentsCreateHandler.get_metric_threshold(metric_json, num_optimized_metrics, metric.strategy)

  def _raise_if_num_metrics_changed(self, json_dict, metrics):
    if len(json_dict["metrics"]) != len(metrics):
      raise SigoptValidationError("Changing the number of metrics is forbidden")

  def _raise_if_bad_update(self, json_dict, metrics):
    if not is_sequence(json_dict.get("metrics", None)):
      raise InvalidTypeError("metrics", "array", "Metrics must be an array.")
    self._raise_if_num_metrics_changed(json_dict, metrics)
    self._raise_if_invalid_name(json_dict, metrics)
    self._raise_if_objective_changed(json_dict, metrics)
    self._raise_if_strategy_changed(json_dict, metrics)
    self._raise_if_threshold_specified(json_dict, metrics)

  def update_metrics(self, update_meta_fields, json_dict, new_meta):
    assert self.experiment is not None

    metrics = self.experiment.all_metrics
    self._raise_if_bad_update(json_dict, metrics)
    self._update_thresholds_on_metrics(json_dict, new_meta)
    update_meta_fields[Experiment.experiment_meta.metrics] = new_meta.metrics

  def update_parameters(self, meta, parameters_json, experiment_type):
    parameter_map = dict(((p.name, p) for p in meta.all_parameters_unsorted))
    seen_names = set()
    for parameter_json in parameters_json:
      name = get_with_validation(parameter_json, "name", ValidationType.string)
      is_new = False
      try:
        parameter = parameter_map[name]
      except KeyError:
        parameter = meta.all_parameters_unsorted.add()
        set_experiment_parameter_from_json(
          parameter,
          parameter_json,
          meta.experiment_type,
          ExperimentMetaProxy(meta).conditionals_map,
        )
        is_new = True
      else:
        is_new = parameter.deleted
        self.update_param(parameter, parameter_json, experiment_type)
      parameter = ExperimentParameterProxy(parameter)
      self.validate_default_value(parameter, is_new=is_new)

      if name in seen_names:
        raise InvalidValueError(f"Duplicate parameter name: {parameter.name}")
      seen_names.add(name)

    for parameter in meta.all_parameters_unsorted:
      if parameter.name not in seen_names:
        parameter.deleted = True

  def validate_default_value(self, param, is_new):
    if is_new:
      if not param.HasField("replacement_value_if_missing"):
        raise SigoptValidationError(
          "New parameters must have default values."
          " Please add a default_value field to the new parameter(s)."
          " Or if you are using the web dashboard fill out the Default Value field."
        )
    default_value = param.replacement_value_if_missing
    if param.HasField("replacement_value_if_missing") and not param.valid_assignment(default_value):
      if param.is_categorical:
        raise SigoptValidationError(
          f"`default_value` for parameter {param.name} is invalid - must be a valid categorical value."
        )
      if param.is_grid:
        raise SigoptValidationError(
          f"`default_value` for parameter {param.name} is invalid - must be a valid grid value."
        )
      raise SigoptValidationError(
        f"`default_value` for parameter {param.name} is invalid"
        f" - must be between {param.bounds.minimum} and {param.bounds.maximum}"
      )

  def _maybe_set_parameter_type(self, parameter, parameter_json):
    if "type" not in parameter_json:
      return
    param_type = parameter.param_type
    set_parameter_type_from_json(parameter, parameter_json)
    if parameter.param_type != param_type:
      raise SigoptValidationError(
        f"`type` attribute on parameter {parameter.name}"
        f" must remain {EXPERIMENT_PARAMETER_TYPE_TO_NAME.get(param_type)}"
      )

  def _maybe_set_parameter_bounds(self, parameter, parameter_json, experiment_type):
    if "bounds" not in parameter_json and "grid" not in parameter_json:
      return
    set_bounds_from_json(parameter, parameter_json, experiment_type)

  def _maybe_set_parameter_grid_values(self, parameter, parameter_json):
    if "grid" not in parameter_json:
      return
    set_grid_values_from_json(parameter, parameter_json)

  def _maybe_set_parameter_categorical_values(self, parameter, parameter_json):
    categorical_values_json = get_opt_with_validation(
      parameter_json,
      "categorical_values",
      ValidationType.arrayOf(ValidationType.oneOf([ValidationType.object, ValidationType.string])),
    )
    if categorical_values_json is None:
      return

    categorical_values_map = dict((c.name, c) for c in parameter.all_categorical_values)
    try:
      enum_index = max((c.enum_index for c in parameter.all_categorical_values)) + 1
    except ValueError:
      enum_index = 1

    seen_names = set()
    for categorical_value_json in categorical_values_json:
      if is_string(categorical_value_json):
        name = categorical_value_json
      else:
        name = get_with_validation(categorical_value_json, "name", ValidationType.string)
      try:
        categorical_value = categorical_values_map[name]
        categorical_value.ClearField("deleted")
      except KeyError:
        categorical_value = parameter.all_categorical_values.add()
        set_categorical_value_from_json(categorical_value, categorical_value_json, enum_index)
        enum_index += 1

      if categorical_value.name in seen_names:
        raise InvalidValueError(f"Duplicate categorical value {categorical_value.name} for parameter {parameter.name}")
      seen_names.add(categorical_value.name)

    for categorical_value in parameter.all_categorical_values:
      if categorical_value.name not in seen_names:
        categorical_value.deleted = True

    if len([c for c in parameter.all_categorical_values if not c.deleted]) < 2:
      raise InvalidValueError(
        f"Parameters {parameter.name} must have 2 or more active (not deleted) categorical values"
      )

  def _maybe_set_parameter_default_value(self, parameter, parameter_json):
    if "default_value" not in parameter_json:
      return
    set_default_value_from_json(parameter, parameter_json)

  def _maybe_set_parameter_prior(self, parameter, parameter_json):
    if "prior" not in parameter_json:
      return
    if parameter_json["prior"] is None:
      parameter.ClearField("prior")
    else:
      set_prior_from_json(parameter, parameter_json)

  def _maybe_set_parameter_transformation(self, parameter, parameter_json):
    if "transformation" not in parameter_json:
      return
    original_transformation = parameter.transformation
    set_transformation_from_json(parameter, parameter_json)
    if parameter.transformation != original_transformation:
      raise SigoptValidationError(
        f"`transformation` attribute on parameter {parameter.name}"
        f" must remain {PARAMETER_TRANSFORMATION_TYPE_TO_NAME.get(original_transformation)}"
      )

  def update_param(self, parameter, parameter_json, experiment_type):
    if "conditions" in parameter_json:
      raise SigoptValidationError("Conditions cannot be updated for parameters")

    self._maybe_set_parameter_type(parameter, parameter_json)

    self._maybe_set_parameter_bounds(parameter, parameter_json, experiment_type)

    self._maybe_set_parameter_grid_values(parameter, parameter_json)

    self._maybe_set_parameter_categorical_values(parameter, parameter_json)

    self._maybe_set_parameter_default_value(parameter, parameter_json)

    self._maybe_set_parameter_prior(parameter, parameter_json)

    self._maybe_set_parameter_transformation(parameter, parameter_json)

    if "transformation" in parameter_json:
      original_transformation = parameter.transformation
      set_transformation_from_json(parameter, parameter_json)
      if parameter.transformation != original_transformation:
        raise SigoptValidationError(
          f"`transformation` attribute on parameter {parameter.name}"
          f" must remain {PARAMETER_TRANSFORMATION_TYPE_TO_NAME.get(original_transformation)}"
        )

    parameter.ClearField("deleted")<|MERGE_RESOLUTION|>--- conflicted
+++ resolved
@@ -314,15 +314,9 @@
 
     client = self.services.client_service.find_by_id(self.experiment.client_id, current_client=self.auth.current_client)
 
-<<<<<<< HEAD
-    update_meta_fields = {}
-    update_experiment_fields = {}
-    new_meta = copy_protobuf(self.experiment.experiment_meta)
-=======
     update_meta_fields: dict[Column, Any] = {}
     update_experiment_fields: dict[Column, Any] = {}
-    new_meta = self.experiment.experiment_meta.copy_protobuf()
->>>>>>> 1819ce03
+    new_meta = copy_protobuf(self.experiment.experiment_meta)
     if not new_meta.metrics:
       new_meta.metrics.extend([ExperimentMetric(name=None)])
 
