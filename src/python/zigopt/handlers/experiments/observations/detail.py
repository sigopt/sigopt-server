--- conflicted
+++ resolved
@@ -64,16 +64,6 @@
       return lambda o: (o.metric_value_var(experiment, name), o.id)
     if sort.field.startswith("parameter-"):
       param_name = sort.field[len("parameter-") :]
-<<<<<<< HEAD
-      if param_name not in experiment.all_parameters_map:
-        raise BadParamError(f"Unknown parameter: {param_name}")
-      parameter = experiment.all_parameters_map[param_name]
-      return lambda o: (o.get_assignment(parameter), o.id)
-    if sort.field == "task":
-      optimized_metric_name = experiment.optimized_metrics[0].name
-      return lambda o: (o.task.cost, o.metric_value(experiment, optimized_metric_name), o.id)
-    raise BadParamError(f"Invalid sort: {sort.field}")
-=======
       if param_name not in self.experiment.all_parameters_map:
         raise SigoptValidationError(f"Unknown parameter: {param_name}")
       parameter = self.experiment.all_parameters_map[param_name]
@@ -82,7 +72,6 @@
       optimized_metric_name = self.experiment.optimized_metrics[0].name
       return lambda o: (o.task.cost, o.metric_value(self.experiment, optimized_metric_name), o.id)
     raise SigoptValidationError(f"Invalid sort: {sort.field}")
->>>>>>> 8b79e504
 
   def handle(self, args):
     # pylint: disable=too-many-locals,unnecessary-lambda-assignment
