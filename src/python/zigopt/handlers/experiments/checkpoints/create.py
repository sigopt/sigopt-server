# Copyright © 2022 Intel Corporation
#
# SPDX-License-Identifier: Apache License 2.0
from google.protobuf.struct_pb2 import Struct  # pylint: disable=no-name-in-module

from zigopt.common import *
from zigopt.api.auth import api_token_authentication
from zigopt.checkpoint.model import CHECKPOINT_MAX_METADATA_FIELDS, Checkpoint
from zigopt.common.numbers import *
from zigopt.common.struct import ImmutableStruct
from zigopt.handlers.training_runs.base import TrainingRunHandler
from zigopt.handlers.validate.checkpoint import validate_checkpoint_json_dict_for_create
from zigopt.handlers.validate.metadata import validate_metadata
from zigopt.handlers.validate.validate_dict import ValidationType, get_opt_with_validation, get_with_validation
from zigopt.json.builder import CheckpointJsonBuilder
from zigopt.net.errors import ForbiddenError
from zigopt.observation.data import validate_metric_names
from zigopt.protobuf.gen.checkpoint.checkpoint_data_pb2 import CheckpointData
from zigopt.protobuf.gen.observation.observationdata_pb2 import ObservationValue
from zigopt.protobuf.gen.token.tokenmeta_pb2 import WRITE

from libsigopt.aux.errors import SigoptValidationError


class CheckpointsCreateHandler(TrainingRunHandler):
  authenticator = api_token_authentication
  required_permissions = WRITE

  Params = ImmutableStruct(
    "Params",
    [
      "values",
      "metadata",
    ],
  )

  @generator_to_list
  def _parse_values(self, data):
    # pylint: disable=protobuf-undefined-attribute
    values = get_with_validation(data, "values", ValidationType.arrayOf(ValidationType.object))
    validate_metric_names(values, self.experiment)
    for value_dict in values:
      observation_value = ObservationValue()
<<<<<<< HEAD
      observation_value.name = get_with_validation(value_dict, "name", ValidationType.string)
      observation_value.value = get_with_validation(value_dict, "value", ValidationType.number)
      value_stddev: float | None = get_opt_with_validation(value_dict, "value_stddev", ValidationType.number)
      value_var = napply(value_stddev, lambda stddev: stddev * stddev)
      if value_var is not None:
        observation_value.value_var = value_var
=======
      observation_value.SetFieldIfNotNone(  # type: ignore
        "name",
        get_with_validation(
          value_dict,
          "name",
          ValidationType.string,
        ),
      )
      observation_value.SetFieldIfNotNone(  # type: ignore
        "value",
        get_with_validation(
          value_dict,
          "value",
          ValidationType.number,
        ),
      )
      value_stddev: float | None = get_opt_with_validation(value_dict, "value_stddev", ValidationType.number)
      value_var = napply(value_stddev, lambda stddev: stddev * stddev)
      observation_value.SetFieldIfNotNone("value_var", value_var)  # type: ignore
>>>>>>> 1819ce03
      yield observation_value

  def parse_params(self, request):
    data = request.params()
    validate_checkpoint_json_dict_for_create(data)
    values = self._parse_values(data)
    metadata: Struct | None = get_opt_with_validation(data, "metadata", ValidationType.metadata)
    return self.Params(
      values=values,
      metadata=napply(
        metadata,
        lambda obj: validate_metadata(obj, max_keys=CHECKPOINT_MAX_METADATA_FIELDS),
      ),
    )

  def handle(self, params):
    assert self.training_run is not None

    if self.experiment and self.experiment.deleted:
      raise SigoptValidationError(f"Cannot create checkpoints for deleted experiment {self.experiment.id}")

    checkpoints = self.services.checkpoint_service.find_by_training_run_id(self.training_run.id)
    max_checkpoints = self._get_max_checkpoints(self.experiment)
    if len(checkpoints) >= max_checkpoints:
      raise ForbiddenError(f"Training run {self.training_run.id} cannot exceed {max_checkpoints} checkpoints.")

    if self.training_run.observation_id:
      raise ForbiddenError(
        f"Training run {self.training_run.id} has already been used to create observation:"
        f" {self.training_run.observation_id}."
        " No new checkpoints can be created."
      )

    new_checkpoint = self.create_checkpoint(params, self.experiment, self.training_run, checkpoints)
    now = new_checkpoint.created
    self.services.checkpoint_service.insert_checkpoints([new_checkpoint])
    self.services.training_run_service.mark_as_updated(self.training_run, now)
    if self.experiment:
      self.services.experiment_service.mark_as_updated(self.experiment, now)
    return CheckpointJsonBuilder(new_checkpoint)

  def _get_max_checkpoints(self, experiment):
    max_checkpoints = 200
    return max_checkpoints

  def create_checkpoint(self, params, experiment, training_run, checkpoints):
    checkpoint = Checkpoint(training_run_id=training_run.id)
    checkpoint.data = self.create_checkpoint_data(params, experiment, training_run, checkpoints)
    return checkpoint

  def create_checkpoint_data(self, params, experiment, training_run, checkpoints):
    return CheckpointData(
      values=params.values,
      metadata=params.metadata,
    )<|MERGE_RESOLUTION|>--- conflicted
+++ resolved
@@ -41,34 +41,12 @@
     validate_metric_names(values, self.experiment)
     for value_dict in values:
       observation_value = ObservationValue()
-<<<<<<< HEAD
       observation_value.name = get_with_validation(value_dict, "name", ValidationType.string)
       observation_value.value = get_with_validation(value_dict, "value", ValidationType.number)
       value_stddev: float | None = get_opt_with_validation(value_dict, "value_stddev", ValidationType.number)
       value_var = napply(value_stddev, lambda stddev: stddev * stddev)
       if value_var is not None:
         observation_value.value_var = value_var
-=======
-      observation_value.SetFieldIfNotNone(  # type: ignore
-        "name",
-        get_with_validation(
-          value_dict,
-          "name",
-          ValidationType.string,
-        ),
-      )
-      observation_value.SetFieldIfNotNone(  # type: ignore
-        "value",
-        get_with_validation(
-          value_dict,
-          "value",
-          ValidationType.number,
-        ),
-      )
-      value_stddev: float | None = get_opt_with_validation(value_dict, "value_stddev", ValidationType.number)
-      value_var = napply(value_stddev, lambda stddev: stddev * stddev)
-      observation_value.SetFieldIfNotNone("value_var", value_var)  # type: ignore
->>>>>>> 1819ce03
       yield observation_value
 
   def parse_params(self, request):
