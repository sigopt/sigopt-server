--- conflicted
+++ resolved
@@ -25,17 +25,8 @@
     client_provided_data = BaseExperimentsCreateHandler.get_client_provided_data(
       json_dict, default=self.suggestion.client_provided_data
     )
-<<<<<<< HEAD
     if client_provided_data is not None:
       suggestion_meta.client_provided_data = client_provided_data
-=======
-    # pylint: disable=protobuf-undefined-attribute
-    suggestion_meta.SetFieldIfNotNone(  # type: ignore
-      "client_provided_data",
-      client_provided_data,
-    )
-    # pylint: enable=protobuf-undefined-attribute
->>>>>>> 1819ce03
 
     processed = self.suggestion.processed
     processed.processed_suggestion_meta = suggestion_meta
