--- conflicted
+++ resolved
@@ -61,14 +61,7 @@
     suggestion_meta = ProcessedSuggestionMeta()
 
     client_provided_data = BaseExperimentsCreateHandler.get_client_provided_data(json_dict)
-<<<<<<< HEAD
     if client_provided_data is not None:
       suggestion_meta.client_provided_data = client_provided_data
-=======
-    suggestion_meta.SetFieldIfNotNone(  # type: ignore
-      "client_provided_data",
-      client_provided_data,
-    )
->>>>>>> 1819ce03
 
     return suggestion_meta