# Copyright © 2022 Intel Corporation
#
# SPDX-License-Identifier: Apache License 2.0
from zigopt.common import *
from zigopt.api.auth import maybe_client_token_authentication
from zigopt.client.model import Client
from zigopt.common.sigopt_datetime import unix_timestamp
from zigopt.common.struct import ImmutableStruct
from zigopt.handlers.base.handler import Handler
from zigopt.handlers.validate.client import validate_client_name
from zigopt.handlers.validate.user import validate_user_email, validate_user_name, validate_user_password
from zigopt.handlers.validate.validate_dict import ValidationType, get_opt_with_validation, get_with_validation
from zigopt.iam_logging.service import IamEvent, IamResponseStatus
from zigopt.json.builder import UserJsonBuilder
from zigopt.membership.model import Membership, MembershipType
from zigopt.net.errors import BadParamError, ConflictingDataError, ForbiddenError
from zigopt.permission.model import Permission
from zigopt.protobuf.gen.token.tokenmeta_pb2 import NONE, READ, TokenMeta
from zigopt.protobuf.gen.user.usermeta_pb2 import UserMeta
from zigopt.user.model import User

from libsigopt.aux.errors import SigoptValidationError


class BaseUsersCreateHandler(Handler):
  UserAttributes = ImmutableStruct(
    "UserAttributes",
    (
      "name",
      "email",
      "plaintext_password",
      "edu",
      "client_name",
      "public_cert",
    ),
  )

  def _validate_can_signup_to_client(self, email, requested_client_id):
    assert self.auth is not None
    current_client: Client | None = self.auth.current_client

    # NOTE: We require client authentication to check that the requested client supports directly signing up.
    # This is not strictly needed, since we revalidate after the user verifies their email in case the org has changed.
    # However, we want to give a sane error message when direct sign-up is disabled,
    # and we can't do that without leaking information about the client (notably, it's configured email domains).
    if not self.services.email_verification_service.enabled:
      raise ForbiddenError("Directly joining clients is not supported because email verification is disabled.")

    requested_client: Client | None = (
      current_client
      if napply(current_client, lambda c: c.id) == requested_client_id
      else self.services.client_service.find_by_id(requested_client_id)
    )
    requested_organization = napply(
      requested_client, lambda c: self.services.organization_service.find_by_id(c.organization_id)
    )

    if (
      requested_client
      and self.auth.can_act_on_client(self.services, READ, requested_client)
      and requested_organization
      and self.auth.can_act_on_organization(self.services, READ, requested_organization)
      and self.services.invite_service.email_is_permitted_by_client_for_direct_signup(
        organization=requested_organization,
        client=requested_client,
        email=email,
      )
    ):
      pending_client = requested_client
      return pending_client
    raise ForbiddenError("You do not have permission to join the requested client")

  def create_user_by_invite(self, user_attributes, verified_invite, has_verified_email):
    user = self.create_user_model_without_save(
      user_attributes,
      has_verified_email=has_verified_email,
      pending_client_id=None,
    )
    inviter = self.services.user_service.find_by_id(verified_invite.inviter)

    # TODO(SN-1098): I believe all of these checks are no longer needed, since they are
    # checked in invite_service.invite_is_still_valid
    if verified_invite.membership_type == MembershipType.owner:
      is_owner = self.services.membership_service.user_is_owner_for_organization(
        user_id=verified_invite.inviter,
        organization_id=verified_invite.organization_id,
      )
      if not is_owner:
        raise ForbiddenError("Owners must be invited by organization owners.")
    else:
      membership = self.services.membership_service.find_by_user_and_organization(
        user_id=inviter.id, organization_id=verified_invite.organization_id
      )
      if membership is None:
        raise ForbiddenError("You must be invited by a member of your organization.")
    self.services.user_service.create_new_user(user)
    self.send_welcome_email(user)
    return user

  def create_user_by_self_signup(self, user_attributes, pending_client: Client | None, has_verified_email=False):
    if self.services.config_broker.get("features.requireInvite", False):
      raise ForbiddenError("You must be invited by an administrator to sign up.")
    user = self.create_user_model_without_save(
      user_attributes,
      has_verified_email=has_verified_email,
      pending_client_id=napply(pending_client, lambda c: c.id),
    )
    if has_verified_email:
      self.services.user_service.create_new_user(user)
      self.send_welcome_email(user)
    else:
      email_verification_code = self.services.email_verification_service.set_email_verification_code_without_save(user)
      self.services.user_service.create_new_user(user)
      self.services.email_verification_service.send_verification_email(user, email_verification_code)
    return user

  def track_user_creation(
    self,
    user,
    user_attributes,
    was_invited,
  ):
    # TODO(SN-1099): Currently we're setting client and permission as one of the multiple that were created,
    # but we could do something more precise.
    membership: Membership | None = list_get(self.services.membership_service.find_by_user_id(user_id=user.id), 0)
    permission: Permission | None = napply(
      membership, lambda m: list_get(self.services.permission_service.find_by_membership(m), 0)
    )
    client: Client | None = napply(permission, lambda p: self.services.client_service.find_by_id(p.client_id))
    organization = napply(client, lambda c: self.services.organization_service.find_by_id(c.organization_id))

    properties = {
      "invited": was_invited,
    }
    if organization:
      properties["organization_id"] = organization.id
      properties["organization_name"] = organization.name
    self.services.iam_logging_service.log_iam(
      requestor=user,
      event_name=IamEvent.USER_CREATE,
      request_parameters={
        "name": user_attributes.name,
        "email": user_attributes.email,
        "client_name": user_attributes.client_name,
        "public_cert": user_attributes.public_cert,
        "edu": user_attributes.edu,
      },
      response_element=UserJsonBuilder.json(user),
      response_status=IamResponseStatus.SUCCESS,
    )

  def create_clients_and_permissions(self, user, verified_invite):
    # NOTE: If the user is claiming a guest client *AND* receiving an invite,
    # then this block overrides the `client` variable from the above, which is what we want
    assert verified_invite is not None
    self.services.invite_service.create_memberships_and_permissions_from_invites(
      user,
      [verified_invite],
      requestor=user,
    )
    self.services.pending_permission_service.delete_by_invite_id(verified_invite.id)
    self.services.invite_service.delete_by_email(user.email)

  def send_welcome_email(self, user):
    self.services.email_router.send(self.services.email_templates.welcome_email(user))

  def get_verified_invite(self, email, invite_code):
    unvalidated_invites = self.services.invite_service.find_by_email(email, valid_only=False)
    claimable_invites = [
      invite
      for invite in unvalidated_invites
      if invite.invite_code == invite_code or (not self.services.email_verification_service.enabled)
    ]
    # TODO(SN-1100): This doesn't handle multiple invite codes. We probably don't need to
    claimable_invite = list_get(claimable_invites, 0)
    if claimable_invite:
      if self.services.invite_service.invite_is_valid(claimable_invite):
        return claimable_invite
      raise ForbiddenError("This invite is no longer valid.")
    if invite_code and claimable_invite is None:
      provided_invite = self.services.invite_service.find_by_code(invite_code)
      if provided_invite is not None and email != provided_invite.email:
        raise ConflictingDataError(f"This invite can only be used with the email address: {provided_invite.email}.")
      raise BadParamError("Invalid invite_code")
    return claimable_invite

  def create_user_model_without_save(self, user_attributes, has_verified_email, pending_client_id):
    meta = UserMeta()
    if user_attributes.email.endswith(".edu") or user_attributes.edu:
      meta.educational_user = True
    if user_attributes.public_cert:
      meta.public_cert = user_attributes.public_cert
    meta.date_created = unix_timestamp()
    meta.has_verified_email = has_verified_email
<<<<<<< HEAD
    if user_attributes.client_name is not None:
      meta.pending_client_name = user_attributes.client_name
    if pending_client_id is not None:
      meta.pending_client_id = pending_client_id
=======
    # pylint: disable=protobuf-undefined-attribute
    meta.SetFieldIfNotNone(  # type: ignore
      "pending_client_name",
      user_attributes.client_name,
    )
    meta.SetFieldIfNotNone(  # type: ignore
      "pending_client_id",
      pending_client_id,
    )
    # pylint: enable=protobuf-undefined-attribute
>>>>>>> 1819ce03
    meta.show_welcome = True
    return User(
      name=user_attributes.name,
      email=user_attributes.email,
      plaintext_password=user_attributes.plaintext_password,
      user_meta=meta,
    )


class UsersCreateHandler(BaseUsersCreateHandler):
  authenticator = maybe_client_token_authentication
  required_permissions = NONE
  permitted_scopes = (TokenMeta.ALL_ENDPOINTS, TokenMeta.SIGNUP_SCOPE)

  Params = ImmutableStruct("Params", ("user_attributes", "invite_code", "pending_client", "has_verified_email"))

  def parse_params(self, request):
    data = request.params()
    email = validate_user_email(get_with_validation(data, "email", ValidationType.string))
    client_name = get_opt_with_validation(data, "client_name", ValidationType.string)
    client_name = validate_client_name(client_name) if client_name else None
    invite_code = get_opt_with_validation(data, "invite_code", ValidationType.string)
    requested_client_id = get_opt_with_validation(data, "client", ValidationType.id)
    name = validate_user_name(get_with_validation(data, "name", ValidationType.string))
    plaintext_password = validate_user_password(get_with_validation(data, "password", ValidationType.string))
    edu = get_opt_with_validation(data, "edu", ValidationType.boolean) or False

    if requested_client_id:
      if invite_code:
        raise SigoptValidationError("Cannot provide both `client` and `invite_code`")
      pending_client = self._validate_can_signup_to_client(email, requested_client_id)
    else:
      pending_client = None

    return UsersCreateHandler.Params(
      user_attributes=self.UserAttributes(
        name=name,
        email=email,
        plaintext_password=plaintext_password,
        edu=edu,
        client_name=client_name,
        public_cert=None,
      ),
      invite_code=invite_code,
      pending_client=pending_client,
      has_verified_email=False,
    )

  def handle(self, params):
    verified_invite = self.get_verified_invite(params.user_attributes.email, params.invite_code)
    if verified_invite:
      has_verified_email = params.has_verified_email or verified_invite.invite_code == params.invite_code
      user = self.create_user_by_invite(params.user_attributes, verified_invite, has_verified_email)
      self.create_clients_and_permissions(user, verified_invite)
    else:
      user = self.create_user_by_self_signup(params.user_attributes, params.pending_client, params.has_verified_email)
    self.track_user_creation(user, params.user_attributes, was_invited=bool(verified_invite))
    return UserJsonBuilder.json(user)<|MERGE_RESOLUTION|>--- conflicted
+++ resolved
@@ -192,23 +192,10 @@
       meta.public_cert = user_attributes.public_cert
     meta.date_created = unix_timestamp()
     meta.has_verified_email = has_verified_email
-<<<<<<< HEAD
     if user_attributes.client_name is not None:
       meta.pending_client_name = user_attributes.client_name
     if pending_client_id is not None:
       meta.pending_client_id = pending_client_id
-=======
-    # pylint: disable=protobuf-undefined-attribute
-    meta.SetFieldIfNotNone(  # type: ignore
-      "pending_client_name",
-      user_attributes.client_name,
-    )
-    meta.SetFieldIfNotNone(  # type: ignore
-      "pending_client_id",
-      pending_client_id,
-    )
-    # pylint: enable=protobuf-undefined-attribute
->>>>>>> 1819ce03
     meta.show_welcome = True
     return User(
       name=user_attributes.name,
