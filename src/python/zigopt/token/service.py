# Copyright © 2022 Intel Corporation
#
# SPDX-License-Identifier: Apache License 2.0
from typing import Sequence

from zigopt.common import *
from zigopt.common.sigopt_datetime import unix_timestamp_seconds
from zigopt.db.column import JsonPath, jsonb_set, unwind_json_path
from zigopt.protobuf.gen.token.tokenmeta_pb2 import READ, TokenMeta
from zigopt.services.base import Service
from zigopt.token.model import MAX_CONCURRENT_SESSIONS, USER_TOKEN_EXPIRY_SECONDS, Token
from zigopt.token.token_types import TokenType


class TokenService(Service):
  def _reject_expired(self, tokens: Sequence[Token]):
    expired, valid = partition(remove_nones_sequence(tokens, list), lambda t: t.expired)
    if expired:
      self.delete_tokens(expired)
    return valid

  def find_by_token(self, token, include_expired=False):
    token = self.services.database_service.one_or_none(
      self.services.database_service.query(Token).filter(Token.token == token)
    )
    if include_expired or self._reject_expired([token]):
      return token
    return None

  def find_guest_tokens(self, client_id, creating_user_id):
    assert client_id is not None
    query = (
      self.services.database_service.query(Token)
      .filter(Token.client_id == client_id)
      .filter(Token.token_type == TokenType.GUEST)
    )

    if creating_user_id is not None:
      query = query.filter(Token.meta.creating_user_id.as_integer() == creating_user_id)

    return self._reject_expired(self.services.database_service.all(query))

  def find_by_user_id(self, user_id, token_type=None):
    q = self.services.database_service.query(Token).filter(Token.user_id == user_id)
    if token_type is not None:
      q = q.filter(Token.token_type == token_type)
    return self._reject_expired(self.services.database_service.all(q))

  def find_by_client_and_user(self, client_id, user_id):
    return self._reject_expired(
      self.services.database_service.all(
        self.services.database_service.query(Token)
        .filter(Token.client_id == client_id)
        .filter(Token.user_id == user_id)
      )
    )

  def _make_meta(self, session_expiration: int | None, token_type, can_renew):
    now = unix_timestamp_seconds()
    meta = TokenMeta()
    meta.date_created = now
    meta.can_renew = can_renew
<<<<<<< HEAD
    ttl_options: Sequence[int | None] = [
      Token.default_ttl_seconds(token_type, can_renew),
      napply(session_expiration, lambda s: max(s - now, 0)),
      self.services.config_broker.get("external_authorization.token_ttl_seconds"),
    ]
    meta.SetFieldIfNotNone(  # type: ignore
=======
    meta.SetFieldIfNotNone(  # pylint: disable=protobuf-undefined-attribute
>>>>>>> 547e541b
      "ttl_seconds",
      min_option(remove_nones_sequence(ttl_options, list)),
    )
    return meta

  def _get_or_create_role_token(self, client_id, user_id, development):
    assert client_id is not None
    assert user_id is not None
    existing = [token for token in self.find_by_client_and_user(client_id, user_id) if token.development == development]
    if existing:
      return existing[0]
    token_type = TokenType.CLIENT_DEV if development else TokenType.CLIENT_API
    meta = self._make_meta(session_expiration=None, token_type=token_type, can_renew=False)
    meta.creating_user_id = user_id
    new = Token(token_type=token_type, user_id=user_id, client_id=client_id, meta=meta)
    self.services.database_service.insert(new)
    return new

  def get_or_create_role_token(self, client_id, user_id):
    return self._get_or_create_role_token(client_id, user_id, development=False)

  def get_or_create_development_role_token(self, client_id, user_id):
    return self._get_or_create_role_token(client_id, user_id, development=True)

  def _is_guest_read_token(self, token, creating_user_id=None):
    return (
      token.token_type == TokenType.GUEST
      and token.user_id is None
      and (creating_user_id is None or token.creating_user_id == creating_user_id)
      and token.guest_experiment_id is None
      and token.guest_can_read
      and not token.expired
      and token.scope == TokenMeta.SIGNUP_SCOPE
    )

  def get_client_signup_token(self, client_id, creating_user_id=None):
    assert client_id is not None
    return find(
      self.find_guest_tokens(client_id=client_id, creating_user_id=creating_user_id),
      self._is_guest_read_token,
    )

  def get_or_create_client_signup_token(self, client_id, creating_user_id):
    assert client_id is not None
    assert creating_user_id is not None
    token_type = TokenType.GUEST
    existing = self.get_client_signup_token(client_id, creating_user_id=creating_user_id)
    if existing:
      return existing
    meta = self._make_meta(session_expiration=None, token_type=token_type, can_renew=False)
    meta.creating_user_id = creating_user_id
    meta.guest_permissions = READ
    meta.lasts_forever = True
    meta.scope = TokenMeta.SIGNUP_SCOPE
    new = Token(token_type=token_type, client_id=client_id, meta=meta)
    assert self._is_guest_read_token(new)
    self.services.database_service.insert(new)
    return new

  def _make_guest_token_meta(self, session_expiration, creating_user_id):
    token_type = TokenType.GUEST
    meta = self._make_meta(session_expiration=session_expiration, token_type=token_type, can_renew=False)
    meta.guest_permissions = READ
    meta.scope = TokenMeta.SHARED_EXPERIMENT_SCOPE
    if creating_user_id:
      meta.creating_user_id = creating_user_id
    return meta

  def create_guest_experiment_token(self, client_id, experiment_id, creating_user_id, session_expiration):
    meta = self._make_guest_token_meta(session_expiration=session_expiration, creating_user_id=creating_user_id)
    meta.guest_experiment_id = experiment_id
    new = Token(token_type=TokenType.GUEST, client_id=client_id, user_id=None, meta=meta)
    self.services.database_service.insert(new)
    return new

  def create_guest_training_run_token(
    self,
    client_id,
    training_run_id,
    experiment_id,
    creating_user_id,
    session_expiration,
  ):
    meta = self._make_guest_token_meta(session_expiration=session_expiration, creating_user_id=creating_user_id)
    meta.guest_training_run_id = training_run_id
    meta.SetFieldIfNotNone("guest_experiment_id", experiment_id)  # pylint: disable=protobuf-undefined-attribute
    new = Token(token_type=TokenType.GUEST, client_id=client_id, user_id=None, meta=meta)
    self.services.database_service.insert(new)
    return new

  def create_temporary_user_token(self, user_id, session_expiration=None):
    if not session_expiration:
      ttl_seconds = self.services.config_broker.get("login_session.idle_timeout_seconds", USER_TOKEN_EXPIRY_SECONDS)
      session_expiration = unix_timestamp_seconds() + ttl_seconds
    return self._create_user_token(user_id, session_expiration, can_renew=False)

  def _create_user_token(self, user_id, session_expiration, can_renew):
    token_type = TokenType.USER
    max_concurrent_sessions = self.services.config_broker.get(
      "login_session.max_concurrent_sessions",
      MAX_CONCURRENT_SESSIONS,
    )
    current_user_tokens = self.find_by_user_id(user_id, token_type=token_type)
    if len(current_user_tokens) >= max_concurrent_sessions:
      oldest_token = min(current_user_tokens, key=lambda t: t.meta.date_created)
      self.delete_token(oldest_token)
    meta = self._make_meta(session_expiration, token_type=token_type, can_renew=can_renew)
    new = Token(token_type=token_type, client_id=None, user_id=user_id, meta=meta)
    self.services.database_service.insert(new)
    return new

  def renew_token(self, token):
    now = unix_timestamp_seconds()
    updated = self.services.database_service.update_one_or_none(
      self.services.database_service.query(Token)
      .filter(Token.token == token.token)
      .filter(Token.meta.can_renew.as_boolean()),
      {Token.meta: jsonb_set(Token.meta, JsonPath(*unwind_json_path(Token.meta.date_renewed)), now)},
    )
    if updated:
      meta = token.meta.copy_protobuf()
      meta.date_renewed = now
      token.meta = meta
      return token
    return None

  def rotate_token(self, token):
    token_string = random_string()

    updated = self.services.database_service.update_one_or_none(
      self.services.database_service.query(Token).filter(Token.token == token.token), {Token.token: token_string}
    )

    if updated:
      token.token = token_string
      return token
    return None

  def update_meta(self, token, meta):
    self.services.database_service.update_one(
      self.services.database_service.query(Token).filter(Token.token == token.token),
      {Token.meta: meta},
    )
    token.meta = meta
    return token

  def rotate_tokens_for_user(self, user_id):
    user_token = None
    for token in self.find_by_user_id(user_id):
      rotated_token = self.services.token_service.rotate_token(token)
      if rotated_token and rotated_token.token_type == TokenType.USER:
        user_token = rotated_token
    return user_token

  def delete_token(self, token):
    deleted = self.services.database_service.delete_one_or_none(
      self.services.database_service.query(Token).filter(Token.token == token.token)
    )
    return deleted

  def delete_tokens(self, tokens):
    deleted = self.services.database_service.delete(
      self.services.database_service.query(Token).filter(Token.token.in_([t.token for t in tokens]))
    )
    return deleted<|MERGE_RESOLUTION|>--- conflicted
+++ resolved
@@ -60,19 +60,17 @@
     meta = TokenMeta()
     meta.date_created = now
     meta.can_renew = can_renew
-<<<<<<< HEAD
     ttl_options: Sequence[int | None] = [
       Token.default_ttl_seconds(token_type, can_renew),
       napply(session_expiration, lambda s: max(s - now, 0)),
       self.services.config_broker.get("external_authorization.token_ttl_seconds"),
     ]
+    # pylint: disable=protobuf-undefined-attribute
     meta.SetFieldIfNotNone(  # type: ignore
-=======
-    meta.SetFieldIfNotNone(  # pylint: disable=protobuf-undefined-attribute
->>>>>>> 547e541b
       "ttl_seconds",
       min_option(remove_nones_sequence(ttl_options, list)),
     )
+    # pylint: enable=protobuf-undefined-attribute
     return meta
 
   def _get_or_create_role_token(self, client_id, user_id, development):
