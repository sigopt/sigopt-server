# Copyright © 2022 Intel Corporation
#
# SPDX-License-Identifier: Apache License 2.0
import datetime as dt

from zigopt.common import *
from zigopt.common.sigopt_datetime import aware_datetime_to_naive_datetime
from zigopt.common.struct import ImmutableStruct
from zigopt.pagination.lib import get_value_of_paging_symbol
from zigopt.protobuf.gen.api.paging_pb2 import PagingMarker, PagingSymbol


SortRequest = ImmutableStruct("SortRequest", ("field", "ascending"))
PagingRequest = ImmutableStruct("PagingRequest", ("limit", "before", "after"))

INF = float("inf")


class Pager:
  """
    This class handles all the logic for paginating queries. Given a result set
    and a (limit, before, after) tuple, it returns the corresponding page
    from that result set.

    The result set can either be a function that takes (limit, before, after)
    and returns results (typically an API query), or it can be a list.

    Results are sorted by a field (or a list of fields). This can be provided
    as a SQLAlchemy database field (such as Experiment.id), or a function
    that returns the field(s) on that object. When sorting on a list of fields,
    results are compared by the first field, then the second field, and so on.

    This class consumes before/after markers (used to define the current page
    of results) and emits new before/after markers (for the next page). The
    client should treat these markers as opaque strings. Internally, these
    strings are comma-separated values for each of the sort fields.
    """

  # We use _NO_MARKER to indicate when the client has not provided bounds,
  # or to return to the client that there are no more results. We do not
  # use None - this is because the results we are sorting could contain
  # None values. This comes up when paging over sorted observations values,
  # which can be None on failed observations.
  _NO_MARKER = object()
  item_list: list | None

  def __init__(self, fetch_page):
    try:
      self.item_list = list(fetch_page)
      self.fetch_page = None
    except TypeError:
      self.item_list = None
      self.fetch_page = fetch_page

  def _sanitize_marker(self, field_value):
    if field_value is self._NO_MARKER:
      return None
    return field_value

  # Increment/Decrement marker returns the marker immediately before or after
  # this marker. This is so the user can page back to the page they were
  # previously on.
  # NOTE: We use +1 / -1 because we assume we are always using an
  # integer ID as a tie-breaker. If the tie breaker can be a floating point
  # value, we should use numpy.nextafter.
  def _increment_marker(self, marker):
    assert marker.symbols[-1].WhichOneof("type") == "int_value"
    marker = marker.copy_protobuf()
    marker.symbols[-1].int_value += 1
    return marker

  def _decrement_marker(self, marker):
    assert marker.symbols[-1].WhichOneof("type") == "int_value"
    marker = marker.copy_protobuf()
    marker.symbols[-1].int_value -= 1
    return marker

  def _get_field_values_from_result(self, Field, r):
    if hasattr(Field, "__call__"):
      return as_tuple(Field(r))
    Fields = as_tuple(Field)
    ret = []
    for F in Fields:
      ret.append(getattr(r, F.name))
    return tuple(ret)

  def _build_marker_from_field_values(self, field_values):
    marker = PagingMarker()
    for value in field_values:
      symbol = marker.symbols.add()
      if value is None:
        symbol.null_value = PagingSymbol.NULL_VALUE
        symbol.null_value  # pylint: disable=pointless-statement
      elif isinstance(value, dt.datetime):
        symbol.timestamp_value.FromDatetime(aware_datetime_to_naive_datetime(value))
      elif is_number(value):
        if is_integer(value):
          symbol.int_value = value
          symbol.int_value  # pylint: disable=pointless-statement
        else:
          symbol.double_value = value
          symbol.double_value  # pylint: disable=pointless-statement
      elif is_string(value):
        symbol.string_value = value
        symbol.string_value  # pylint: disable=pointless-statement
      elif is_boolean(value):
        symbol.bool_value = value
        symbol.bool_value  # pylint: disable=pointless-statement
      else:
        raise ValueError(f"Unknown field value: {value}")
    return marker

  @generator_to_list
  def _get_field_values_from_marker(self, marker):
    for s in marker.symbols:
      yield get_value_of_paging_symbol(s)

  def _sanitize_nones(self, val):
    return tuple(coalesce(v, INF) for v in val)

  def _sanitized_field_values_from_result(self, Field, v):
    return self._sanitize_nones(self._get_field_values_from_result(Field, v))

  def _sanitized_field_values_from_marker(self, v):
    return self._sanitize_nones(self._get_field_values_from_marker(v))

  def _fetch_page_from_item_list(self, Field, sorted_list, limit, before, after, start_from_before):
    filtered_page = [
      p
      for p in sorted_list
      if (
        (
          before is self._NO_MARKER
          or self._sanitized_field_values_from_result(Field, p) < self._sanitized_field_values_from_marker(before)
        )
        and (
          after is self._NO_MARKER
          or self._sanitized_field_values_from_result(Field, p) > self._sanitized_field_values_from_marker(after)
        )
      )
    ]
    if limit is not None:
      filtered_page = filtered_page[:limit] if start_from_before else tail(filtered_page, limit)
    return filtered_page

  def _get_markers_from_results(self, results, Field, start_from_before, has_more):
    minimum = self._build_marker_from_field_values(self._get_field_values_from_result(Field, results[-1]))
    maximum = self._build_marker_from_field_values(self._get_field_values_from_result(Field, results[0]))

    if start_from_before:
      return (minimum if has_more else self._NO_MARKER, maximum)
    return (minimum, maximum if has_more else self._NO_MARKER)

  def _get_new_markers(self, results, before, after, Field, start_from_before, has_more):
    if results:
      return self._get_markers_from_results(results, Field, start_from_before, has_more)
    if start_from_before:
      return (before, self._increment_marker(before) if before is not self._NO_MARKER else self._NO_MARKER)
    return (self._decrement_marker(after) if after is not self._NO_MARKER else self._NO_MARKER, after)

  def fetch(self, paging, Field, ascending=False):
    # pylint: disable=too-many-locals
    assert isinstance(paging, PagingRequest)
    limit = paging.limit
    before = coalesce(paging.before, self._NO_MARKER)
    after = coalesce(paging.after, self._NO_MARKER)
    assert not isinstance(before, str)
    assert not isinstance(after, str)
    fetch_limit = None if limit is None else limit + 1

    # start_from_before indicates which "direction" to search. When start_from_before
    # is true the first result will be the result immediately before "before". Otherwise
    # it will be the one immediately after "after"
    if ascending:
      start_from_before = before is not self._NO_MARKER and after is self._NO_MARKER
    else:
      start_from_before = before is not self._NO_MARKER or after is self._NO_MARKER

<<<<<<< HEAD
    if self.item_list is None:
      fetch_page = self.fetch_page
=======
    def get_field_values_from_result(r):
      if hasattr(Field, "__call__"):
        return as_tuple(Field(r))
      Fields = as_tuple(Field)
      ret = []
      for F in Fields:
        ret.append(getattr(r, F.name))
      return tuple(ret)

    def build_marker_from_field_values(field_values):
      marker = PagingMarker()
      for value in field_values:
        symbol = marker.symbols.add()
        if value is None:
          symbol.null_value = PagingSymbol.NULL_VALUE
          symbol.null_value  # pylint: disable=pointless-statement
        elif isinstance(value, dt.datetime):
          symbol.timestamp_value.FromDatetime(aware_datetime_to_naive_datetime(value))
        elif is_number(value):
          if is_integer(value):
            symbol.int_value = value
            symbol.int_value  # pylint: disable=pointless-statement
          else:
            symbol.double_value = value
            symbol.double_value  # pylint: disable=pointless-statement
        elif is_string(value):
          symbol.string_value = value
          symbol.string_value  # pylint: disable=pointless-statement
        elif is_boolean(value):
          symbol.bool_value = value
          symbol.bool_value  # pylint: disable=pointless-statement
        else:
          raise ValueError(f"Unknown field value: {value}")
      return marker

    @generator_to_list
    def get_field_values_from_marker(marker):
      for s in marker.symbols:
        yield get_value_of_paging_symbol(s)

    def sanitize_nones(val):
      return tuple(coalesce(v, INF) for v in val)

    # pylint: disable=unnecessary-lambda-assignment
    sanitized_field_values_from_result = lambda v: sanitize_nones(get_field_values_from_result(v))
    sanitized_field_values_from_marker = lambda v: sanitize_nones(get_field_values_from_marker(v))
    # pylint: enable=unnecessary-lambda-assignment

    if self.item_list is not None:
      sorted_list = sorted(self.item_list, key=sanitized_field_values_from_result, reverse=True)

      def fetch_page(limit, before, after):
        filtered_page = [
          p
          for p in sorted_list
          if (
            (
              before is self._NO_MARKER
              or sanitized_field_values_from_result(p) < sanitized_field_values_from_marker(before)
            )
            and (
              after is self._NO_MARKER
              or sanitized_field_values_from_result(p) > sanitized_field_values_from_marker(after)
            )
          )
        ]
        if limit is not None:
          filtered_page = filtered_page[:limit] if start_from_before else list(tail(filtered_page, limit))
        return filtered_page

      results = fetch_page(fetch_limit, before, after)
    else:
      assert self.fetch_page is not None
>>>>>>> 3969e4fa
      # TODO(SN-1117): Most callers of this function are not equipped to handle _NO_MARKER, so we adapt it
      # back into None. But this means that None values will not be sorted properly. Fortunately,
      # for most of those use-cases they are just sorting by ID.
      qbefore = None if before is self._NO_MARKER else before
      qafter = None if after is self._NO_MARKER else after
<<<<<<< HEAD
      results = fetch_page(fetch_limit, qbefore, qafter)
    else:
      sorted_list = sorted(
        self.item_list, key=lambda v: self._sanitized_field_values_from_result(Field, v), reverse=True
      )
      results = self._fetch_page_from_item_list(Field, sorted_list, fetch_limit, before, after, start_from_before)
=======
      results = self.fetch_page(fetch_limit, qbefore, qafter)
>>>>>>> 3969e4fa

    has_more = fetch_limit is not None and len(results) >= fetch_limit

    # We need to do some special-case handling when the limit is 0.
    # This is a degenerate case but we should handle it properly
    if limit == 0:
      assert len(results) <= 1
      if results:
        extra_item = results[0]
        marker = self._build_marker_from_field_values(self._get_field_values_from_result(Field, extra_item))
        if start_from_before:
          return [], self._sanitize_marker(self._increment_marker(marker)), None
        return [], None, self._sanitize_marker(self._decrement_marker(marker))
      return [], None, None
    if limit is not None:
      results = results[:limit] if start_from_before else tail(results, limit)

    new_before, new_after = self._get_new_markers(results, before, after, Field, start_from_before, has_more)
    if results and ascending:
      results.reverse()

    return results, self._sanitize_marker(new_before), self._sanitize_marker(new_after)<|MERGE_RESOLUTION|>--- conflicted
+++ resolved
@@ -140,7 +140,7 @@
       )
     ]
     if limit is not None:
-      filtered_page = filtered_page[:limit] if start_from_before else tail(filtered_page, limit)
+      filtered_page = filtered_page[:limit] if start_from_before else list(tail(filtered_page, limit))
     return filtered_page
 
   def _get_markers_from_results(self, results, Field, start_from_before, has_more):
@@ -176,99 +176,19 @@
     else:
       start_from_before = before is not self._NO_MARKER or after is self._NO_MARKER
 
-<<<<<<< HEAD
     if self.item_list is None:
-      fetch_page = self.fetch_page
-=======
-    def get_field_values_from_result(r):
-      if hasattr(Field, "__call__"):
-        return as_tuple(Field(r))
-      Fields = as_tuple(Field)
-      ret = []
-      for F in Fields:
-        ret.append(getattr(r, F.name))
-      return tuple(ret)
-
-    def build_marker_from_field_values(field_values):
-      marker = PagingMarker()
-      for value in field_values:
-        symbol = marker.symbols.add()
-        if value is None:
-          symbol.null_value = PagingSymbol.NULL_VALUE
-          symbol.null_value  # pylint: disable=pointless-statement
-        elif isinstance(value, dt.datetime):
-          symbol.timestamp_value.FromDatetime(aware_datetime_to_naive_datetime(value))
-        elif is_number(value):
-          if is_integer(value):
-            symbol.int_value = value
-            symbol.int_value  # pylint: disable=pointless-statement
-          else:
-            symbol.double_value = value
-            symbol.double_value  # pylint: disable=pointless-statement
-        elif is_string(value):
-          symbol.string_value = value
-          symbol.string_value  # pylint: disable=pointless-statement
-        elif is_boolean(value):
-          symbol.bool_value = value
-          symbol.bool_value  # pylint: disable=pointless-statement
-        else:
-          raise ValueError(f"Unknown field value: {value}")
-      return marker
-
-    @generator_to_list
-    def get_field_values_from_marker(marker):
-      for s in marker.symbols:
-        yield get_value_of_paging_symbol(s)
-
-    def sanitize_nones(val):
-      return tuple(coalesce(v, INF) for v in val)
-
-    # pylint: disable=unnecessary-lambda-assignment
-    sanitized_field_values_from_result = lambda v: sanitize_nones(get_field_values_from_result(v))
-    sanitized_field_values_from_marker = lambda v: sanitize_nones(get_field_values_from_marker(v))
-    # pylint: enable=unnecessary-lambda-assignment
-
-    if self.item_list is not None:
-      sorted_list = sorted(self.item_list, key=sanitized_field_values_from_result, reverse=True)
-
-      def fetch_page(limit, before, after):
-        filtered_page = [
-          p
-          for p in sorted_list
-          if (
-            (
-              before is self._NO_MARKER
-              or sanitized_field_values_from_result(p) < sanitized_field_values_from_marker(before)
-            )
-            and (
-              after is self._NO_MARKER
-              or sanitized_field_values_from_result(p) > sanitized_field_values_from_marker(after)
-            )
-          )
-        ]
-        if limit is not None:
-          filtered_page = filtered_page[:limit] if start_from_before else list(tail(filtered_page, limit))
-        return filtered_page
-
-      results = fetch_page(fetch_limit, before, after)
-    else:
       assert self.fetch_page is not None
->>>>>>> 3969e4fa
       # TODO(SN-1117): Most callers of this function are not equipped to handle _NO_MARKER, so we adapt it
       # back into None. But this means that None values will not be sorted properly. Fortunately,
       # for most of those use-cases they are just sorting by ID.
       qbefore = None if before is self._NO_MARKER else before
       qafter = None if after is self._NO_MARKER else after
-<<<<<<< HEAD
-      results = fetch_page(fetch_limit, qbefore, qafter)
+      results = self.fetch_page(fetch_limit, qbefore, qafter)
     else:
       sorted_list = sorted(
         self.item_list, key=lambda v: self._sanitized_field_values_from_result(Field, v), reverse=True
       )
       results = self._fetch_page_from_item_list(Field, sorted_list, fetch_limit, before, after, start_from_before)
-=======
-      results = self.fetch_page(fetch_limit, qbefore, qafter)
->>>>>>> 3969e4fa
 
     has_more = fetch_limit is not None and len(results) >= fetch_limit
 
