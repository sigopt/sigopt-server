--- conflicted
+++ resolved
@@ -330,16 +330,9 @@
         # pylint: enable=protected-access
       ):
         return self._real_getitem(key, with_default=True)
-<<<<<<< HEAD
-      else:
-        # Fallback to regular JSONB
-        operator, right_expr, _ = self._setup_getitem(key)  # pylint: disable=no-value-for-parameter
-        return self.operate(operator, right_expr, result_type=JSONB)
-=======
       # Fallback to regular JSONB
-      operator, right_expr, _ = self._setup_getitem(key)
+      operator, right_expr, _ = self._setup_getitem(key)  # pylint: disable=no-value-for-parameter
       return self.operate(operator, right_expr, result_type=JSONB)
->>>>>>> 9c0bb081
 
     def protobuf_getattr(self, key):
       field_descriptor = self._get_field_descriptor(key)
