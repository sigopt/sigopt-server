--- conflicted
+++ resolved
@@ -22,11 +22,6 @@
 // NOTE: If you extend this enum, it won't work unless you update highlight/index.js
 // since that file is a custom build that includes only the languages we use.
 const LANGUAGE_PROP_TYPE = PropTypes.oneOf([
-<<<<<<< HEAD
-  "java",
-=======
-  "r",
->>>>>>> 501f3d01
   "python",
   "bash",
   "json",
