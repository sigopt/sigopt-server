version: "3"

networks:
  default:
    driver: bridge

services:
  test-client:
    build: &python-development-build
      dockerfile: docker/images/python-development/Dockerfile
      args:
        - PROTOBUF_VERSION
        - PYTHON_MAJOR
        - PYTHON_MINOR
    logging: &logging
      options:
        max-file: "5"
        max-size: "5m"
    command:
      - sleep
      - infinity
    environment:
      - "HOST_PWD=${HOST_PWD}"
      - SIGOPT_API_URL=https://sigopt.ninja:4443/api
      - SIGOPT_APP_URL=https://sigopt.ninja:4443
      - SIGOPT_API_TOKEN=client_token
      - &api-tls-verify-env SIGOPT_API_VERIFY_SSL_CERTS=/etc/ssl/certs/sigopt/root-ca.crt
    volumes:
      - &rootca-volume ./artifacts/tls:/etc/ssl/certs/sigopt:ro
      - ./test:/sigopt-server/test:ro
    working_dir: /sigopt-server
    depends_on:
      - api
    deploy:
      resources:
        limits:
          cpus: "1"
          memory: 64M
    security_opt:
      - "no-new-privileges:true"
  test-runner:
    build:
      dockerfile: docker/images/test-runner/Dockerfile
      args:
        - NODE_MAJOR
        - PROTOBUF_VERSION
        - PYTHON_MAJOR
        - PYTHON_MINOR
    logging:
      <<: *logging
    command:
      - sleep
      - infinity
    environment:
      - PYTHONPATH=/sigopt-server/src/python:/sigopt-server/test/python:/sigopt-server/test:/sigopt-server
      - HOST_PWD
      - REQUESTS_CA_BUNDLE=/sigopt-server/artifacts/tls/root-ca.crt
      - *api-tls-verify-env
    volumes:
      - &pg-sock-volume pg-sock:/var/run/postgresql
      - &redis-run-volume redis-run:/var/run/redis
      - /dev/shm:/dev/shm
      - &babelrc ./.babelrc:/sigopt-server/.babelrc:ro
      - *rootca-volume
      - ./artifacts/tls:/sigopt-server/artifacts/tls:ro
      - ./config:/sigopt-server/config:ro
      - ./failure_console_logs:/sigopt-server/failure_console_logs
      - ./pytest.ini:/sigopt-server/pytest.ini:ro
      - ./screenshots:/sigopt-server/screenshots
      - ./scratch:/sigopt-server/scratch:ro
      - ./scripts:/sigopt-server/scripts:cached
      - ./src/python/zigopt:/sigopt-server/src/python/zigopt:ro,cached
      - ./test:/sigopt-server/test:delegated
      - ./web:/sigopt-server/web:ro,cached
      - ./webpack.config.script.babel.js:/sigopt-server/webpack.config.script.babel.js
      - &test-routes-volume test-routes:/sigopt-server/artifacts/web/routes
    working_dir: /sigopt-server
    depends_on:
      - postgres
      - redis
    deploy:
      resources:
        limits:
          cpus: "2"
          memory: 2G
          pids: 256
    security_opt:
      - "no-new-privileges:true"
  generate-routes:
    build: &node-development-build
      dockerfile: docker/images/node-development/Dockerfile
      args:
        - NODE_MAJOR
    logging:
      <<: *logging
    command:
      - ./scripts/compile/generate_routes.sh
      - "${SIGOPT_SERVER_CONFIG_DIR}"
    volumes:
      - *babelrc
      - *test-routes-volume
      - web-cache:/sigopt-server/.cache
      - ./config:/sigopt-server/config:ro
      - ./scripts:/sigopt-server/scripts:ro
      - ./scratch:/sigopt-server/scratch:ro
      - ./web:/sigopt-server/web:ro,cached
      - ./webpack.config.script.babel.js:/sigopt-server/webpack.config.script.babel.js:ro
    deploy:
      resources:
        limits:
          cpus: "1"
          memory: 2G
    security_opt:
      - "no-new-privileges:true"
  createdb:
    build:
      <<: *python-development-build
    logging:
      <<: *logging
    environment:
      - SIGOPT_SERVER_CONFIG_DIR
      - PYTHONPATH=/sigopt-server/src/python:/sigopt-server
    stdin_open: true
    tty: true
    volumes:
      - *pg-sock-volume
      - ./config:/sigopt-server/config:ro
      - ./scratch:/sigopt-server/scratch:ro
      - ./src/python:/sigopt-server/src/python:ro
    working_dir: /sigopt-server
    depends_on:
      - postgres
    deploy:
      resources:
        limits:
          cpus: "1"
          memory: 512M
    read_only: true
    security_opt:
      - "no-new-privileges:true"
  init-web:
    image: busybox
    logging:
      <<: *logging
    command:
      - sh
      - -e
      - -c
      - |
        rm -rf /server-bin/* /static-artifacts/*
    volumes:
      - server-bin:/server-bin
      - static-artifacts:/static-artifacts
    deploy:
      resources:
        limits:
          cpus: "1"
          memory: 8M
    security_opt:
      - "no-new-privileges:true"
  qworker:
    build:
      <<: *python-development-build
    restart: on-failure:5
    logging:
      <<: *logging
    command: &qworker_command
      - qworkerwatch.sh
    environment:
      - &pythonpath PYTHONPATH=/sigopt-server/src/python:/sigopt-server
      - &config SIGOPT_SERVER_CONFIG_DIR
      - &git_hash sigopt_server_version
      - MESSAGE_GROUP=optimization
    stdin_open: true
    tty: true
    volumes: &zigopt_volumes
      - *pg-sock-volume
      - *redis-run-volume
      - ./config:/sigopt-server/config:ro
      - ./scratch:/sigopt-server/scratch:rw
      - ./src/python:/sigopt-server/src/python:ro
    working_dir: /sigopt-server
    depends_on: &zigopt_depends_on
      - postgres
      - redis
    deploy:
      resources:
        limits:
          cpus: "1"
          memory: 512M
          pids: 32
    read_only: true
    healthcheck: &qworker-healthcheck
      test:
        - CMD
        - bash
        - -e
        - -opipefail
        - -c
        - ps awx | grep zigopt.queue.api
      interval: "1s"
      timeout: "1s"
      retries: 1
      start_period: "10s"
    security_opt:
      - "no-new-privileges:true"
  qworker-analytics:
    build:
      <<: *python-development-build
    restart: on-failure:5
    logging:
      <<: *logging
    command: *qworker_command
    environment:
      - *pythonpath
      - *config
      - *git_hash
      - "sigopt.queue.pull_queue_name=dev-analytics-messages"
      - MESSAGE_GROUP=analytics
    stdin_open: true
    tty: true
    volumes: *zigopt_volumes
    working_dir: /sigopt-server
    depends_on: *zigopt_depends_on
    deploy:
      resources:
        limits:
          cpus: "1"
          memory: 512M
          pids: 32
    read_only: true
    healthcheck:
      <<: *qworker-healthcheck
    security_opt:
      - "no-new-privileges:true"
  api:
    build:
      <<: *python-development-build
    restart: on-failure:5
    logging:
      <<: *logging
    command:
      - bash
      - -c
      - "while true; do python -m zigopt.api.main --debug --threaded; sleep 1; done"
    environment: &sigopt-server-env
      - PYTHONPATH=/sigopt-server/src/python:/sigopt-server
      - SIGOPT_SERVER_CONFIG_DIR
      - sigopt_server_version
      - SIGOPT_CONTAINER_ENV=x
    ports:
      - target: 5000
        host_ip: 127.0.0.1
    stdin_open: true
    tty: true
    volumes:
      - *pg-sock-volume
      - *redis-run-volume
      - "./artifacts/tls:/etc/ssl/sigopt:ro"
      - "./config:/sigopt-server/config:ro"
      - "./scratch:/sigopt-server/scratch:ro"
      - "./src/python:/sigopt-server/src/python:ro"
    working_dir: /sigopt-server
    depends_on:
      - postgres
      - redis
    networks:
      default:
        aliases:
          - api-server.ninja
    deploy:
      resources:
        limits:
          cpus: "1"
          memory: 512M
          pids: 16
    read_only: true
    healthcheck:
      test:
        - CMD
        - python
        - -c
        - |
          import requests
          requests.get("http://localhost:5000/health").raise_for_status()
      interval: "30s"
      timeout: "10s"
      retries: 3
      start_period: "15s"
    security_opt:
      - "no-new-privileges:true"
  documentation:
    build:
      <<: *python-development-build
    logging:
      <<: *logging
    command:
      - bash
      - -c
      - "python -m zigopt.api.documentation"
      - docker cp documentation:/sigopt-server/scratch/swagger.json .
    environment:
      - PYTHONPATH=/sigopt-server/src/python:/sigopt-server
      - SIGOPT_SERVER_CONFIG_DIR
      - sigopt_server_version
      - SIGOPT_CONTAINER_ENV=x
      - SIGOPT_SWAGGER_PATH=/sigopt-server/artifacts/
      - SIGOPT_SWAGGER_FILENAME=swagger.json
    stdin_open: true
    tty: true
    volumes:
      - "./artifacts/tls:/etc/ssl/sigopt:ro"
      - "./config:/sigopt-server/config:ro"
      - "./artifacts:/sigopt-server/artifacts:rw"
      - "./src/python:/sigopt-server/src/python:ro"
    working_dir: /sigopt-server
    security_opt:
      - "no-new-privileges:true"
  nginx:
    build:
      dockerfile: docker/images/nginx/Dockerfile
      args:
        - NGINX_VERSION
    restart: on-failure:5
    logging:
      <<: *logging
    command:
      - nginx-debug
      - -g
      - "daemon off;"
    ports:
      - "127.0.0.1:4443:4443"
      - "127.0.0.1:9000:9000"
    volumes:
      - "./artifacts/tls:/etc/ssl/sigopt"
      - "./nginx:/etc/nginx:ro"
    tmpfs:
      - /var/cache/nginx
      - /var/run/nginx
    working_dir: /sigopt-server
    networks:
      default:
        aliases:
          - sigopt.ninja
    deploy:
      resources:
        limits:
          cpus: "1"
          memory: 64M
          pids: 2
    read_only: true
    healthcheck:
      test: ["CMD", "test", "-f", "/var/run/nginx/nginx.pid"]
      interval: "1s"
      timeout: "1s"
      retries: 0
    security_opt:
      - "no-new-privileges:true"
  protowatch:
    build:
      <<: *python-development-build
    restart: on-failure:5
    logging:
      <<: *logging
    command:
      - protowatch.sh
    volumes:
      - "./src/protobuf:/sigopt-server/src/protobuf:ro"
      - "./src/python:/sigopt-server/src/python"
      - "./tools:/sigopt-server/tools:ro"
      - "./web/js:/sigopt-server/web/js"
    deploy:
      resources:
        limits:
          cpus: "1"
          memory: 64M
          pids: 8
    read_only: true
    healthcheck:
      test:
        - CMD
        - bash
        - -e
        - -opipefail
        - -c
        - ps awx | grep run_command_on_change.py
      interval: "30s"
      timeout: "1s"
      retries: 1
      start_period: "1s"
    security_opt:
      - "no-new-privileges:true"
  repl:
    build:
      <<: *python-development-build
    logging:
      <<: *logging
    command:
      - ipython
      - -i
      - .pyrepl.py
      - --
      - "--config=${SIGOPT_SERVER_CONFIG_DIR}"
    environment: *sigopt-server-env
    stdin_open: true
    tty: true
    volumes:
      - *pg-sock-volume
      - *redis-run-volume
      - ./artifacts/tls:/etc/ssl/sigopt:ro
      - .pyrepl.py:/sigopt-server/.pyrepl.py:ro
      - ./config:/sigopt-server/config:ro
      - ./scratch:/sigopt-server/scratch:ro
      - ./src/python/zigopt:/sigopt-server/src/python/zigopt:ro
    working_dir: /sigopt-server
    security_opt:
      - "no-new-privileges:true"
  web-client:
    build:
      <<: *node-development-build
    restart: on-failure:5
    logging:
      <<: *logging
    command:
      - bash
      - -c
      - |
        while true; do
<<<<<<< HEAD
          yarn -s webpack-dev-server --config=./web/js/webpack/client_side.config.babel.js --env=NODE_ENV=development "--env=SIGOPT_SERVER_CONFIG_DIR=${SIGOPT_SERVER_CONFIG_DIR}"
=======
          yarn -s webpack-dev-server \
            --config=./web/js/webpack/client_side.config.babel.js \
            --env=NODE_ENV=development \
            --env=PUBLIC_PATH=/webpack/ \
            "--env=sigopt_server_config_file=${sigopt_server_config_file}"
>>>>>>> 8b79e504
          sleep 1
        done
    environment:
      - sigopt_server_version
      - &node-ca-certs-env "NODE_EXTRA_CA_CERTS=/sigopt-server/artifacts/tls/root-ca.crt"
      - "NODE_OPTIONS=--max-old-space-size=4096"
    user: root
    stdin_open: true
    tty: true
    volumes: &web-volumes
      - web-cache:/sigopt-server/.cache
      - server-bin:/sigopt-server/artifacts/web/server
      - static-artifacts:/sigopt-server/artifacts/web/static
      - *babelrc
      - ./artifacts/tls:/sigopt-server/artifacts/tls:ro
      - ./config:/sigopt-server/config:ro
      - ./scratch:/sigopt-server/scratch:ro
      - ./web:/sigopt-server/web:ro,cached
    tmpfs:
      - /tmp
    networks:
      default:
        aliases:
          - webpack.ninja
    deploy:
      resources:
        limits:
          cpus: "1"
          memory: 4G
          pids: 64
    read_only: true
    healthcheck:
      test: ["CMD", "curl", "-f", "http://localhost:7800"]
      interval: "10s"
      timeout: "10s"
      retries: 3
      start_period: "1m"
    security_opt:
      - "no-new-privileges:true"
  web-server:
    build:
      <<: *node-development-build
    restart: on-failure:5
    logging:
      <<: *logging
    command:
      - bash
      - -c
      - |
        while true; do
<<<<<<< HEAD
          yarn -s webpack-dev-server --config=./web/js/webpack/server_side.config.babel.js --env=NODE_ENV=development "--env=SIGOPT_SERVER_CONFIG_DIR=${SIGOPT_SERVER_CONFIG_DIR}"
=======
          yarn -s webpack-dev-server \
            --config=./web/js/webpack/server_side.config.babel.js \
            --env=NODE_ENV=development \
            --env=PUBLIC_PATH=/webpack/ \
            "--env=sigopt_server_config_file=${sigopt_server_config_file}"
>>>>>>> 8b79e504
          sleep 1
        done
    environment:
      - sigopt_server_version
      - *node-ca-certs-env
      - "NODE_OPTIONS=--max-old-space-size=4096"
      - ALLOW_DECRYPT_COOKIE_ENDPOINT=1
    user: root
    stdin_open: true
    tty: true
    volumes: *web-volumes
    tmpfs:
      - /tmp
    ports:
      - target: 4000
        host_ip: 127.0.0.1
    networks:
      default:
        aliases:
          - app-server.ninja
    deploy:
      resources:
        limits:
          cpus: "1"
          memory: 4G
          pids: 64
    read_only: true
    healthcheck:
      test: ["CMD", "curl", "-f", "http://localhost:4000"]
      interval: "10s"
      timeout: "10s"
      retries: 3
      start_period: "2m"
    security_opt:
      - "no-new-privileges:true"
    depends_on:
      - minio
  smtp:
    build:
      <<: *python-development-build
    restart: on-failure:5
    logging:
      <<: *logging
    command:
      - sh
      - -c
      - |
        while true; do
          python -m integration.utils.mail --verbose
        done
    environment:
      - PYTHONPATH=/sigopt-server/src/python:/sigopt-server/test:/sigopt-server
    volumes:
      - ./config:/sigopt-server/config:ro
      - ./scratch:/sigopt-server/scratch:ro
      - ./src/python/zigopt:/sigopt-server/src/python/zigopt:ro,cached
      - ./test/integration:/sigopt-server/test/integration:ro,cached
    working_dir: /sigopt-server
    deploy:
      resources:
        limits:
          cpus: "1"
          memory: 64M
          pids: 16
    read_only: true
    healthcheck:
      test: ["CMD", "curl", "-f", "http://localhost:6002/health"]
      interval: "30s"
      timeout: "10s"
      retries: 3
      start_period: "30s"
    security_opt:
      - "no-new-privileges:true"

  postgres:
    restart: on-failure:5
    logging:
      <<: *logging
    image: "postgres:${POSTGRES_VERSION}"
    volumes:
      - *pg-sock-volume
      - pg-data:/var/lib/postgresql/data
    tmpfs:
      - /tmp
    network_mode: none
    read_only: true
    deploy:
      resources:
        limits:
          cpus: "1"
          memory: 1G
          pids: 32
    healthcheck:
      test:
        ["CMD", "psql", "-h", "localhost", "-U", "postgres", "-c", "SELECT 1;"]
      interval: "1s"
      timeout: "1s"
      retries: 0
      start_period: "10s"
    security_opt:
      - "no-new-privileges:true"
  redis:
    restart: on-failure:5
    logging:
      <<: *logging
    image: "redis:${REDIS_VERSION}"
    entrypoint:
      - redis-server
    command:
      - /etc/redis/redis.conf
    volumes:
      - redis-run:/var/run/redis
      - ./redis.conf:/etc/redis/redis.conf
    network_mode: none
    deploy:
      resources:
        limits:
          cpus: "1"
          memory: 128M
          pids: 8
    read_only: true
    healthcheck:
      test: ["CMD", "redis-cli", "PING"]
      interval: "1s"
      timeout: "1s"
      retries: 0
      start_period: "10s"
    security_opt:
      - "no-new-privileges:true"
  init-minio-cookiejar:
    image: "quay.io/minio/mc"
    entrypoint: ["/bin/sh", "-e", "-c"]
    command:
      - |
        mc alias set sigopt http://minio:9000 ROOTUSER CHANGEME123
        mc mb --ignore-existing sigopt/sigopt-cookiejar
    depends_on:
      - minio
  init-minio-filestorage:
    image: "quay.io/minio/mc"
    entrypoint: ["/bin/sh", "-e", "-c"]
    command:
      - |
        mc alias set sigopt http://minio:9000 ROOTUSER CHANGEME123
        mc mb --ignore-existing sigopt/sigopt-user-uploads
    depends_on:
      - minio
  minio:
    logging:
      <<: *logging
    image: "quay.io/minio/minio"
    ports:
      - "9000"
    networks:
      default:
        aliases:
          - minio
    environment:
      - MINIO_ROOT_USER=ROOTUSER
      - MINIO_ROOT_PASSWORD=CHANGEME123
    volumes:
      - minio-data:/var/lib/minio/data
      - minio-config:/root/.minio
    command:
      - "server"
      - "/var/lib/minio/data"
      - "--console-address"
      - ":9009"
    deploy:
      resources:
        limits:
          cpus: "1"
          memory: 128M
          pids: 32
    read_only: true
    healthcheck:
      test: ["CMD", "curl", "http://localhost:9000"]
      interval: "5s"
      timeout: "1s"
      retries: 0
      start_period: "10s"
    security_opt:
      - "no-new-privileges:true"
  mongodb:
    logging:
      <<: *logging
    image: "mongo:${MONGODB_VERSION}"
    ports:
      - "127.0.0.1:27017:27017"
    container_name: "mongodb"
    security_opt:
      - "no-new-privileges:true"

  hyperopt-mongo-worker:
    build:
      dockerfile: docker/images/hyperopt/Dockerfile
      args:
        - PYTHON_MAJOR
        - PYTHON_MINOR
    logging:
      <<: *logging
    depends_on:
      - mongodb
    container_name: "hyperopt-mongo-worker"
    command: ["bash", "start-worker.sh"]
    volumes:
      - ../sigopt-python:/sigopt-python:ro
    security_opt:
      - "no-new-privileges:true"

volumes:
  minio-config: {}
  minio-data: {}
  pg-data: {}
  pg-sock: {}
  redis-run: {}
  server-bin: {}
  static-artifacts: {}
  test-routes: {}
  web-cache: {}<|MERGE_RESOLUTION|>--- conflicted
+++ resolved
@@ -426,15 +426,11 @@
       - -c
       - |
         while true; do
-<<<<<<< HEAD
-          yarn -s webpack-dev-server --config=./web/js/webpack/client_side.config.babel.js --env=NODE_ENV=development "--env=SIGOPT_SERVER_CONFIG_DIR=${SIGOPT_SERVER_CONFIG_DIR}"
-=======
           yarn -s webpack-dev-server \
             --config=./web/js/webpack/client_side.config.babel.js \
             --env=NODE_ENV=development \
             --env=PUBLIC_PATH=/webpack/ \
-            "--env=sigopt_server_config_file=${sigopt_server_config_file}"
->>>>>>> 8b79e504
+            "--env=SIGOPT_SERVER_CONFIG_DIR=${SIGOPT_SERVER_CONFIG_DIR}"
           sleep 1
         done
     environment:
@@ -485,15 +481,11 @@
       - -c
       - |
         while true; do
-<<<<<<< HEAD
-          yarn -s webpack-dev-server --config=./web/js/webpack/server_side.config.babel.js --env=NODE_ENV=development "--env=SIGOPT_SERVER_CONFIG_DIR=${SIGOPT_SERVER_CONFIG_DIR}"
-=======
           yarn -s webpack-dev-server \
             --config=./web/js/webpack/server_side.config.babel.js \
             --env=NODE_ENV=development \
             --env=PUBLIC_PATH=/webpack/ \
-            "--env=sigopt_server_config_file=${sigopt_server_config_file}"
->>>>>>> 8b79e504
+            "--env=SIGOPT_SERVER_CONFIG_DIR=${SIGOPT_SERVER_CONFIG_DIR}"
           sleep 1
         done
     environment:
