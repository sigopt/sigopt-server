--- conflicted
+++ resolved
@@ -226,17 +226,6 @@
     msg = "observation_budget is required for a sigoptlite experiment with constraint metrics"
     assert exception_info.value.args[0] == msg
 
-<<<<<<< HEAD
-=======
-  def test_experiment_conditionals_search_incompatible(self):
-    experiment_meta = self.get_experiment_feature("conditionals")
-    experiment_meta["metrics"] = DEFAULT_METRICS_SEARCH
-    with pytest.raises(ValueError) as exception_info:
-      LocalExperimentBuilder(experiment_meta)
-    msg = "All-Constraint sigoptlite experiment does not support conditional parameters"
-    assert exception_info.value.args[0] == msg
-
->>>>>>> df174b8d
   def test_experiment_conditionals(self):
     experiment_meta = self.get_experiment_feature("conditionals")
     experiment = LocalExperimentBuilder(experiment_meta)
