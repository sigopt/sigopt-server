--- conflicted
+++ resolved
@@ -12,103 +12,68 @@
 
 
 class TestLocalDriver(UnitTestsBase):
-  conn = Connection(driver=LocalDriver)
-
-  def is_valid_default_suggestion(self, suggestion):
-    experiment_meta = self.get_experiment_feature("default")
+  def is_valid_connection_suggestion(self, suggestion, experiment_meta):
     experiment = LocalExperimentBuilder(experiment_meta)
     self.assert_valid_suggestion(suggestion, experiment)
 
-  @pytest.fixture
-  def default_experiment(self):
+  def test_driver_basic(self):
     experiment_meta = self.get_experiment_feature("default")
-    e = self.conn.experiments().create(**experiment_meta)
-    return e
 
-<<<<<<< HEAD
-  def test_driver_basic(self, default_experiment):
-    assert default_experiment.id == FIXED_EXPERIMENT_ID
-    suggestion = self.conn.experiments(default_experiment.id).suggestions().create()
-    self.is_valid_default_suggestion(suggestion)
-=======
     conn = Connection(driver=LocalDriver)
 
     e = conn.experiments().create(**experiment_meta)
     assert e.id == FIXED_EXPERIMENT_ID
     suggestion = conn.experiments(e.id).suggestions().create()
     self.is_valid_connection_suggestion(suggestion, experiment_meta)
->>>>>>> d00dd0e8
 
     values = [{"name": "y1", "value": numpy.random.rand()}]
-    self.conn.experiments(default_experiment.id).observations().create(
+    conn.experiments(e.id).observations().create(
       assignments=suggestion.assignments,
       values=values,
     )
 
-<<<<<<< HEAD
-    experiment_meta = self.get_experiment_feature("default")
-    e2 = self.conn.experiments().create(**experiment_meta)
-    fetched_e = self.conn.experiments(e2.id).fetch()
-    assert e2.id == fetched_e.id
-    suggestion = self.conn.experiments(e2.id).suggestions().create()
-    self.is_valid_default_suggestion(suggestion)
-=======
     e2 = conn.experiments().create(**experiment_meta)
     fetched_e = conn.experiments(e2.id).fetch()
     assert e2.id == fetched_e.id == FIXED_EXPERIMENT_ID
     suggestion = conn.experiments(e2.id).suggestions().create()
     self.is_valid_connection_suggestion(suggestion, experiment_meta)
->>>>>>> d00dd0e8
 
     values = [{"name": "y1", "value": numpy.random.rand()}]
-    self.conn.experiments(e2.id).observations().create(
+    conn.experiments(e2.id).observations().create(
       suggestion=suggestion.id,
       values=values,
     )
 
-    observations = self.conn.experiments(e2.id).observations().fetch()
+    observations = conn.experiments(e2.id).observations().fetch()
     assert values[0]["value"] == observations.data[0].values[0].value
 
-  def test_multiple_observations(self, default_experiment):
+  def test_multiple_observations(self):
     NUM_OBSERVATIONS = 10
-<<<<<<< HEAD
-    for i in range(NUM_OBSERVATIONS):
-      suggestion = self.conn.experiments(default_experiment.id).suggestions().create()
-=======
     experiment_meta = self.get_experiment_feature("default")
 
     conn = Connection(driver=LocalDriver)
     e = conn.experiments().create(**experiment_meta)
     suggestion = conn.experiments(e.id).suggestions().create()
     for i in range(NUM_OBSERVATIONS):
->>>>>>> d00dd0e8
       values = [{"name": "y1", "value": i}]
-      self.conn.experiments(default_experiment.id).observations().create(
+      conn.experiments(e.id).observations().create(
         assignments=suggestion.assignments,
         values=values,
       )
 
-    observations = self.conn.experiments(default_experiment.id).observations().fetch()
+    observations = conn.experiments(e.id).observations().fetch()
     assert observations.count == NUM_OBSERVATIONS
     assert len(observations.data) == NUM_OBSERVATIONS
 
-<<<<<<< HEAD
-  def test_no_experiment_id(self):
-=======
   def test_bad_route(self):
     experiment_meta = self.get_experiment_feature("default")
 
     conn = Connection(driver=LocalDriver)
     conn.experiments().create(**experiment_meta)
->>>>>>> d00dd0e8
     with pytest.raises(Exception):
-      self.conn.experiments().suggestions().fetch()
+      conn.experiments().suggestions().fetch()
 
   @pytest.mark.parametrize("bad_id", [None, "12345", "nondigit", {}, 1])
-<<<<<<< HEAD
-  def test_bad_experiment_id(self, default_experiment, bad_id):
-    self.conn.experiments(default_experiment.id).suggestions().create()
-=======
   def test_bad_experiment_id(self, bad_id):
     experiment_meta = self.get_experiment_feature("default")
 
@@ -119,15 +84,9 @@
       suggestion=suggestion.id,
       values=[{"name": "y1", "value": 3}],
     )
->>>>>>> d00dd0e8
     with pytest.raises(Exception):
-      self.conn.experiments(bad_id).suggestions().create()
+      conn.experiments(bad_id).suggestions().create()
 
-<<<<<<< HEAD
-  def test_create_suggestion_twice_is_duplicates(self, default_experiment):
-    s1 = self.conn.experiments(default_experiment.id).suggestions().create()
-    s2 = self.conn.experiments(default_experiment.id).suggestions().create()
-=======
   def test_suggestion_duplicates(self):
     experiment_meta = self.get_experiment_feature("default")
 
@@ -135,70 +94,16 @@
     e = conn.experiments().create(**experiment_meta)
     s1 = conn.experiments(e.id).suggestions().create()
     s2 = conn.experiments(e.id).suggestions().create()
->>>>>>> d00dd0e8
     assert s1 == s2
 
-  def test_create_observation_by_id(self, default_experiment):
-    s = self.conn.experiments(default_experiment.id).suggestions().create()
-    self.conn.experiments(default_experiment.id).observations().create(
-      suggestion=s.id,
-      values=[{"name": "y1", "value": 1}],
-    )
-    observations = self.conn.experiments(default_experiment.id).observations().fetch()
-    observation = next(observations.iterate_pages())
-    assert observation.assignments == s.assignments
+  def test_suggestion_id(self):
+    experiment_meta = self.get_experiment_feature("default")
 
-  def test_create_observation_by_same_assignments(self, default_experiment):
-    s = self.conn.experiments(default_experiment.id).suggestions().create()
-    self.conn.experiments(default_experiment.id).observations().create(
-      assignments=s.assignments,
-      values=[{"name": "y1", "value": 1}],
-    )
-    observations = self.conn.experiments(default_experiment.id).observations().fetch()
-    observation = next(observations.iterate_pages())
-    assert observation.assignments == s.assignments
-
-  def test_create_observation_by_different_assignments(self, default_experiment):
-    s = self.conn.experiments(default_experiment.id).suggestions().create()
-    real_assignments = {"d1": 1.2345, "i1": 12, "c1": "a", "l1": 1, "g1": 0.9}
-    self.conn.experiments(default_experiment.id).observations().create(
-      assignments=real_assignments,
-      values=[{"name": "y1", "value": 1}],
-    )
-    observations = self.conn.experiments(default_experiment.id).observations().fetch()
-    observation = next(observations.iterate_pages())
-    assert observation.assignments != s.assignments
-    assert dict(observation.assignments) == real_assignments
-
-  def test_old_suggestion_cleared_by_new_observation_with_different_assignments(self, default_experiment):
-    s = self.conn.experiments(default_experiment.id).suggestions().create()
-    real_assignments = {"d1": 1.2345, "i1": 12, "c1": "a", "l1": 1, "g1": 0.9}
-    self.conn.experiments(default_experiment.id).observations().create(
-      assignments=real_assignments,
-      values=[{"name": "y1", "value": 1}],
-    )
-
-    # Can't create a suggestion with id after creating an observation before
-    with pytest.raises(ValueError):
-      self.conn.experiments(default_experiment.id).observations().create(
-        suggestion=s.id,
-        values=[{"name": "y1", "value": 1}],
-      )
-
-    s_new = self.conn.experiments(default_experiment.id).suggestions().create()
-    assert s.assignments != s_new.assignments
-    assert int(s.id) + 1 == int(s_new.id)
-
-<<<<<<< HEAD
-  def test_create_suggestion_with_wrong_id_fails(self, default_experiment):
-    s = self.conn.experiments(default_experiment.id).suggestions().create()
-=======
     conn = Connection(driver=LocalDriver)
     e = conn.experiments().create(**experiment_meta)
     s = conn.experiments(e.id).suggestions().create()
->>>>>>> d00dd0e8
     with pytest.raises(Exception):
-      self.conn.experiments(default_experiment.id).observations().create(
+      conn.experiments(e.id).observations().create(
         suggestion=s.id + "1",
         values=[{"name": "y1", "value": 1}],
       )
@@ -208,28 +113,30 @@
     experiment_meta = self.get_experiment_feature("default")
     experiment_meta["type"] = "random"
 
-    e = self.conn.experiments().create(**experiment_meta)
+    conn = Connection(driver=LocalDriver)
+    # Without experiment id
+    e = conn.experiments().create(**experiment_meta)
     assert e.progress.observation_count == e.progress.observation_budget_consumed == 0
     for i in range(num_obs):
-      suggestion = self.conn.experiments(e.id).suggestions().create()
-      self.conn.experiments(e.id).observations().create(
+      suggestion = conn.experiments(e.id).suggestions().create()
+      conn.experiments(e.id).observations().create(
         suggestion=suggestion.id,
         values=[{"name": "y1", "value": i}],
       )
-      e = self.conn.experiments(e.id).fetch()
+      e = conn.experiments(e.id).fetch()
       assert e.progress.observation_count == e.progress.observation_budget_consumed == i + 1
 
     experiment_meta = self.get_experiment_feature("multitask")
     experiment_meta["type"] = "random"
-    e = self.conn.experiments().create(**experiment_meta)
+    e = conn.experiments().create(**experiment_meta)
     assert e.progress.observation_count == e.progress.observation_budget_consumed == 0
     for i in range(num_obs):
-      suggestion = self.conn.experiments(e.id).suggestions().create()
-      self.conn.experiments(e.id).observations().create(
+      suggestion = conn.experiments(e.id).suggestions().create()
+      conn.experiments(e.id).observations().create(
         suggestion=suggestion.id,
         values=[{"name": "y1", "value": i}],
       )
-      e = self.conn.experiments(e.id).fetch()
+      e = conn.experiments(e.id).fetch()
     assert e.progress.observation_count == num_obs
     assert e.progress.observation_budget_consumed <= e.progress.observation_count
 
@@ -238,15 +145,16 @@
     experiment_meta = self.get_experiment_feature("default")
     experiment_meta["type"] = "random"
 
-    e = self.conn.experiments().create(**experiment_meta)
+    conn = Connection(driver=LocalDriver)
+    e = conn.experiments().create(**experiment_meta)
     for i in range(num_obs):
-      suggestion = self.conn.experiments(e.id).suggestions().create()
-      self.conn.experiments(e.id).observations().create(
+      suggestion = conn.experiments(e.id).suggestions().create()
+      conn.experiments(e.id).observations().create(
         suggestion=suggestion.id,
         values=[{"name": "y1", "value": i}],
       )
 
-    best_assignments = self.conn.experiments(e.id).best_assignments().fetch()
+    best_assignments = conn.experiments(e.id).best_assignments().fetch()
     assert best_assignments.count == 1
     assert len(best_assignments.data) == 1
     assert best_assignments.data[0].values[0].value == num_obs - 1
@@ -254,14 +162,15 @@
     experiment_meta = self.get_experiment_feature("multimetric")
     experiment_meta["type"] = "random"
 
-    e = self.conn.experiments().create(**experiment_meta)
+    conn = Connection(driver=LocalDriver)
+    e = conn.experiments().create(**experiment_meta)
     for _ in range(num_obs):
-      suggestion = self.conn.experiments(e.id).suggestions().create()
-      self.conn.experiments(e.id).observations().create(
+      suggestion = conn.experiments(e.id).suggestions().create()
+      conn.experiments(e.id).observations().create(
         suggestion=suggestion.id,
         values=[{"name": "y1", "value": numpy.random.rand()}, {"name": "y2", "value": numpy.random.rand()}],
       )
 
-    best_assignments = self.conn.experiments(e.id).best_assignments().fetch()
+    best_assignments = conn.experiments(e.id).best_assignments().fetch()
     assert best_assignments.count >= 1
     assert len(best_assignments.data) >= 1