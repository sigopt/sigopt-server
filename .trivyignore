CVE-2023-52425 # 2023       :: trivy-scan-zigopt :: libexpat1 :: no fix yet
CVE-2023-7104  # 2023       :: trivy-scan-zigopt :: libsqlite3-0 :: no fix yet
CVE-2023-45853 # 2023       :: trivy-scan-zigopt :: zlib1g :: no fix yet
CVE-2023-42282 # 2024-02-20 :: trivy-scan-web    :: ip (package.json) :: no-fix-yet
CVE-2024-26462 # 2024-02-29 :: trivy-scan-zigopt :: libgssapi-krb5-2, libk5crypto3, libkrb5, libkrb5support0 :: no-fix-yet
CVE-2023-50387 # 2024-02-29 :: trivy-scan-zigopt :: libsystemd0, libudev1 :: no-fix-yet
<<<<<<< HEAD
CVE-2023-50868 # 2024-02-29 :: trivy-scan-zigopt :: libsystemd0, libudev1 :: no-fix-yet
=======
CVE-2023-50868 # 2024-02-29 :: trivy-scan-zigopt :: libsystemd0, libudev1 :: no-fix-yet
CVE-2024-28757 # 2024-03-11 :: trivy-scan-zigopt :: libexpat1 :: no fix yet
CVE-2024-33599 # 2024-04-29 :: trivy-scan-zigopt :: libc-bin, libc6 :: no-fix-yet
>>>>>>> b311a231
<|MERGE_RESOLUTION|>--- conflicted
+++ resolved
@@ -4,10 +4,5 @@
 CVE-2023-42282 # 2024-02-20 :: trivy-scan-web    :: ip (package.json) :: no-fix-yet
 CVE-2024-26462 # 2024-02-29 :: trivy-scan-zigopt :: libgssapi-krb5-2, libk5crypto3, libkrb5, libkrb5support0 :: no-fix-yet
 CVE-2023-50387 # 2024-02-29 :: trivy-scan-zigopt :: libsystemd0, libudev1 :: no-fix-yet
-<<<<<<< HEAD
 CVE-2023-50868 # 2024-02-29 :: trivy-scan-zigopt :: libsystemd0, libudev1 :: no-fix-yet
-=======
-CVE-2023-50868 # 2024-02-29 :: trivy-scan-zigopt :: libsystemd0, libudev1 :: no-fix-yet
-CVE-2024-28757 # 2024-03-11 :: trivy-scan-zigopt :: libexpat1 :: no fix yet
-CVE-2024-33599 # 2024-04-29 :: trivy-scan-zigopt :: libc-bin, libc6 :: no-fix-yet
->>>>>>> b311a231
+CVE-2024-33599 # 2024-04-29 :: trivy-scan-zigopt :: libc-bin, libc6 :: no-fix-yet