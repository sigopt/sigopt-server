#!/usr/bin/env bash
# Copyright © 2023 Intel Corporation
#
# SPDX-License-Identifier: Apache License 2.0
set -e
set -o pipefail

if [ $# -eq 0 ]; then
  >&2 echo "No test files provided!"
  >&2 echo "There might be an issue with circleci's test splitting."
  exit 1
fi

SUITE="$1"
shift

./ci/compose.sh build test-runner --progress=quiet

./ci/compose.sh run --name=test-runner test-runner \
<<<<<<< HEAD
  python test/test_runner.py \
    --config-file config/circleci.json \
=======
  python -m test.test_runner \
    --config-dir /sigopt-server/config/circleci/ \
>>>>>>> 2433c71a
    --skip-compile \
    --junitxml="junit-results/$SUITE/junit.xml" \
    "$@"<|MERGE_RESOLUTION|>--- conflicted
+++ resolved
@@ -17,13 +17,8 @@
 ./ci/compose.sh build test-runner --progress=quiet
 
 ./ci/compose.sh run --name=test-runner test-runner \
-<<<<<<< HEAD
   python test/test_runner.py \
-    --config-file config/circleci.json \
-=======
-  python -m test.test_runner \
-    --config-dir /sigopt-server/config/circleci/ \
->>>>>>> 2433c71a
+    --config-dir config/circleci/ \
     --skip-compile \
     --junitxml="junit-results/$SUITE/junit.xml" \
     "$@"