[[source]]
url = "https://pypi.python.org/simple"
verify_ssl = true
name = "pypi"

[requires]
python_version = "3.10"

[packages]
Flask = ">=2.3.2,<2.4"
PyYAML = ">=5.4.1,<7"
backoff = ">=1.10.0,<3"
bcrypt = ">=3.2.0,<5"
boto3 = ">=1.26.99,<2"
botocore = ">=1.29.99,<2"
gevent = ">=22.10.2,<23"
greenlet = ">=2.0.1,<3"
gunicorn = ">=19.10.0"
hiredis = ">=1.0.0,<3"  # Grants a performance improvement to redis
jsonschema = ">=3.0.1,<4"
mako = ">=1.2.2,<2"
numpy = ">=1.22.4,<1.23"
pg8000 = ">=1.15.2,<2"
protobuf = ">=3.19.6,<3.20"
pytz = ">=2023.2"
qmcpy = ">=1.2,<2"
redis = ">=4.5.4,<5"
scikit-learn = ">=1.1.1,<2"
scipy = ">=1.10.1,<2"
sqlalchemy = {version = ">=1.3.23,<1.4", extras = ["postgresql_pg8000"]}
sigopt-config = {ref = "v2.0.0", git = "https://github.com/sigopt/sigopt-config.git"}
libsigopt = {ref = "main", git = "https://github.com/sigopt/libsigopt"}
deal = ">=4.24.1,<5"

[dev-packages]
aiosmtpd = "==1.4.4.post2"
build = "==0.10.0"
debugpy = "==1.6.7"
flaky = "==3.7.0"
freezegun = "==1.2.2"
flasgger = {ref = "8626429a9f5f05bd62fc8d47e0b851f5788c9adf", git = "https://github.com/sigopt/flasgger.git"}
sigopt = {ref = "main", git = "https://github.com/sigopt/sigopt-python.git"}
html5-parser = "==0.4.4"
inotify = {version = ">=0.2.10,<0.3", sys_platform = "== 'linux'"}
ipython = "==8.14.0"
lxml = "==4.9.2"
mock = "==5.0.2"
playwright = "==1.34.0"
<<<<<<< HEAD
pre-commit = "==3.3.1"
pylint = "==2.17.4"
=======
pre-commit = "==3.3.3"
pylint = "==2.15.5"
>>>>>>> 4fb0b6f3
pytest = "==7.3.1"
pytest-mock = "==3.10.0"
pytest-repeat = "==0.9.1"
selenium = "==4.9.1"
twine = "==4.0.2"
vulture = "==2.7"
mypy-protobuf = "*"
pylint-protobuf = "*"
crosshair-tool = "*"
mypy = "*"
types-mock = "*"
types-protobuf = "*"
types-pytz = "*"
types-pyyaml = "*"
types-redis = "*"
types-requests = "*"<|MERGE_RESOLUTION|>--- conflicted
+++ resolved
@@ -46,13 +46,8 @@
 lxml = "==4.9.2"
 mock = "==5.0.2"
 playwright = "==1.34.0"
-<<<<<<< HEAD
-pre-commit = "==3.3.1"
+pre-commit = "==3.3.3"
 pylint = "==2.17.4"
-=======
-pre-commit = "==3.3.3"
-pylint = "==2.15.5"
->>>>>>> 4fb0b6f3
 pytest = "==7.3.1"
 pytest-mock = "==3.10.0"
 pytest-repeat = "==0.9.1"
