{
  "address": {
    "api_url": "https://sigopt.ninja:4443/api",
    "app_url": "https://sigopt.ninja:4443",
    "internal_api_url": "http://api:5000"
  },
  "db": {
    "path": "basedb",
    "query": {
      "unix_sock": "/var/run/postgresql/.s.PGSQL.5432"
    },
    "ssl": false,
    "user": "produser"
  },
  "queue": {
    "message_groups": {
      "analytics": {
        "pull_queue_name": "analytics-messages-1"
      },
      "optimization": {
        "pull_queue_name": "optimize-messages-1"
      }
    }
  },
  "queues": [
    {
      "name": "analytics-messages-1",
      "provider": "redis-message"
    },
    {
      "name": "optimize-messages-1",
      "provider": "redis-optimize"
    }
  ],
  "web": {
    "cookiejar_force_path_style": true,
<<<<<<< HEAD
    "cookiejar_region": "us-east-1",
    "scoped_cookie_name": "sigoptlocal-session-id",
    "static_asset_url": "https://sigopt.ninja:4443/static/a/",
=======
    "cookiejar_region": "us-eeast-1",
>>>>>>> 8b79e504
    "static_routes": {
      "/static/a": {
        "dir": "artifacts/web/static"
      }
    }
  }
}<|MERGE_RESOLUTION|>--- conflicted
+++ resolved
@@ -34,13 +34,7 @@
   ],
   "web": {
     "cookiejar_force_path_style": true,
-<<<<<<< HEAD
     "cookiejar_region": "us-east-1",
-    "scoped_cookie_name": "sigoptlocal-session-id",
-    "static_asset_url": "https://sigopt.ninja:4443/static/a/",
-=======
-    "cookiejar_region": "us-eeast-1",
->>>>>>> 8b79e504
     "static_routes": {
       "/static/a": {
         "dir": "artifacts/web/static"
