--- conflicted
+++ resolved
@@ -41,20 +41,6 @@
 
 auxtest:
 	@./pp pytest -rw --durations=5 test/python/testaux
-
-<<<<<<< HEAD
-litetest:
-	@cd sigoptlite && make test
-=======
-sort-imports:
-	@./tools/lint/python/isort_lint.sh --fix
-
-lint: vulture
-	@./pp ./lint --isort-args --fix
-
-lint-nofix: vulture
-	@./pp ./lint
->>>>>>> a1152909
 
 vulture:
 	@./tools/dead-code/run_vulture.py
