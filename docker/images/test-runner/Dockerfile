--- conflicted
+++ resolved
@@ -68,11 +68,7 @@
   ; rm -rf /var/lib/apt/lists/* \
   ; :
 
-<<<<<<< HEAD
-ENV CHROMEDRIVER_VERSION "113.0.5672.24"
-=======
 ENV CHROMEDRIVER_VERSION "113.0.5672.63"
->>>>>>> 135b23d3
 
 RUN : \
   ; apt-get update -yqq >/dev/null \
