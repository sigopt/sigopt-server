--- conflicted
+++ resolved
@@ -27,16 +27,11 @@
       - ./config:/sigopt-server/config
       - minio-config:/etc/minio
       - server-config:/etc/sigopt/server-config
-<<<<<<< HEAD
-    read_only: true
-    security_opt:
-      - "no-new-privileges:true"
-    cap_drop:
-      - "ALL"
-=======
-    security_opt:
-      - "no-new-privileges:true"
->>>>>>> 5ecd518b
+    read_only: true
+    cap_drop:
+      - "ALL"
+    security_opt:
+      - "no-new-privileges:true"
   test-runner:
     build: &test-runner-build
       dockerfile: docker/images/test-runner/Dockerfile
@@ -60,16 +55,11 @@
       - /dev/shm:/dev/shm
       - &pg-sock-volume pg-sock:/var/run/postgresql
       - &redis-run-volume redis-run:/var/run/redis
-<<<<<<< HEAD
-    read_only: true
-    security_opt:
-      - "no-new-privileges:true"
-    cap_drop:
-      - "ALL"
-=======
-    security_opt:
-      - "no-new-privileges:true"
->>>>>>> 5ecd518b
+    read_only: true
+    cap_drop:
+      - "ALL"
+    security_opt:
+      - "no-new-privileges:true"
   smtp:
     build:
       <<: *test-runner-build
@@ -123,11 +113,8 @@
       - /tmp
     security_opt:
       - "no-new-privileges:true"
-<<<<<<< HEAD
-    cap_drop:
-      - "ALL"
-=======
->>>>>>> 5ecd518b
+    cap_drop:
+      - "ALL"
   nginx:
     build:
       dockerfile: docker/images/nginx/Dockerfile
@@ -373,16 +360,11 @@
       - |
         mc alias set sigopt http://minio.internal.sigopt.ninja:9000 ROOTUSER '$MINIO_ROOT_PASSWORD'
         mc mb --ignore-existing sigopt/sigopt-cookiejar
-<<<<<<< HEAD
-    read_only: true
-    security_opt:
-      - "no-new-privileges:true"
-    cap_drop:
-      - "ALL"
-=======
-    security_opt:
-      - "no-new-privileges:true"
->>>>>>> 5ecd518b
+    read_only: true
+    cap_drop:
+      - "ALL"
+    security_opt:
+      - "no-new-privileges:true"
   init-minio-filestorage:
     image: "quay.io/minio/mc"
     entrypoint: ["/bin/sh", "-e", "-c"]
@@ -390,16 +372,11 @@
       - |
         mc alias set sigopt http://minio.internal.sigopt.ninja:9000 ROOTUSER '$MINIO_ROOT_PASSWORD'
         mc mb --ignore-existing sigopt/sigopt-user-uploads
-<<<<<<< HEAD
-    read_only: true
-    security_opt:
-      - "no-new-privileges:true"
-    cap_drop:
-      - "ALL"
-=======
-    security_opt:
-      - "no-new-privileges:true"
->>>>>>> 5ecd518b
+    read_only: true
+    cap_drop:
+      - "ALL"
+    security_opt:
+      - "no-new-privileges:true"
   minio:
     restart: on-failure:5
     image: "quay.io/minio/minio"
