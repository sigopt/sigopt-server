version: "3.6"

networks:
  default:
    driver: bridge

services:
  init-config:
    image: busybox:stable
    command:
      - sh
      - -e
      - -c
      - |
        rm -rf /etc/sigopt/server-config/*
        cp /sigopt-server/config/sigopt/* /etc/sigopt/server-config/
        cat <<'EOF' >/etc/sigopt/server-config/00_secrets.yml
        user_uploads:
          s3:
            aws_secret_access_key: '$MINIO_ROOT_PASSWORD'
        web:
          cookiejar_credentials:
            secretAccessKey: '$MINIO_ROOT_PASSWORD'
        EOF
        echo '$MINIO_ROOT_PASSWORD' >/etc/minio/password.txt
    volumes:
      - ./config:/sigopt-server/config
      - minio-config:/etc/minio
      - server-config:/etc/sigopt/server-config
<<<<<<< HEAD
    read_only: true
=======
    cap_drop:
      - "ALL"
>>>>>>> f0e21a4d
    security_opt:
      - "no-new-privileges:true"
  test-runner:
    build: &test-runner-build
      dockerfile: docker/images/test-runner/Dockerfile
      args:
        - NODE_MAJOR
        - PROTOBUF_VERSION
        - PYTHON_MAJOR
        - PYTHON_MINOR
    environment:
      - ENABLE_CONTRACTS=x
      - &server-config-env SIGOPT_SERVER_CONFIG_DIR
      - ALLOW_SLOW=1
      - REQUESTS_CA_BUNDLE=/etc/ssl/certs/sigopt-root-ca.crt
      - &api-tls-verify-env SIGOPT_API_VERIFY_SSL_CERTS=/etc/ssl/certs/sigopt-root-ca.crt
    volumes:
      - &rootca-volume ./artifacts/tls/root-ca.crt:/etc/ssl/certs/sigopt-root-ca.crt:ro
      - &sigopt-config-volume server-config:/etc/sigopt/server-config
      - ./junit-results:/sigopt-server/junit-results
      - ./screenshots/failure:/sigopt-server/screenshots/failure
      - ./failure_console_logs:/sigopt-server/failure_console_logs
      - /dev/shm:/dev/shm
      - &pg-sock-volume pg-sock:/var/run/postgresql
      - &redis-run-volume redis-run:/var/run/redis
<<<<<<< HEAD
    read_only: false
=======
    cap_drop:
      - "ALL"
>>>>>>> f0e21a4d
    security_opt:
      - "no-new-privileges:true"
    tmpfs:
      - /var/tmp
  smtp:
    build:
      <<: *test-runner-build
    restart: on-failure:5
    entrypoint:
      - /usr/bin/env
    command:
      - python
      - -m
      - integration.utils.mail
      - --send-port=6001
      - --receive-port=6002
    networks:
      default:
        aliases:
          - smtp.internal.sigopt.ninja
    deploy:
      resources:
        limits:
          cpus: "1"
          memory: 64M
          pids: 16
    read_only: true
    healthcheck:
      test: ["CMD", "curl", "-f", "http://localhost:6002/health"]
      interval: "30s"
      timeout: "10s"
      retries: 3
      start_period: "30s"
    security_opt:
      - "no-new-privileges:true"
    cap_drop:
      - "ALL"
    tmpfs:
      - /tmp
  createdb:
    build: &zigopt-build
      dockerfile: docker/images/zigopt/Dockerfile
      args:
        - PROTOBUF_VERSION
        - PYTHON_MAJOR
        - PYTHON_MINOR
    entrypoint:
      - python
      - -m
      - zigopt.utils.create_database
    environment:
      - ENABLE_CONTRACTS
      - *server-config-env
    read_only: true
    volumes:
      - *sigopt-config-volume
      - *pg-sock-volume
    tmpfs:
      - /tmp
    cap_drop:
      - "ALL"
    security_opt:
      - "no-new-privileges:true"
  nginx:
    build:
      dockerfile: docker/images/nginx/Dockerfile
      args:
        - NGINX_VERSION
    restart: on-failure:5
    volumes:
      - ./artifacts/tls:/etc/ssl/sigopt:ro
    tmpfs:
      - /var/cache/nginx
      - /var/run/nginx
    networks:
      default:
        aliases:
          - sigopt.ninja
    ports:
      - "127.0.0.1:4443:4443" # web app (and api via /api)
      - "127.0.0.1:9000:9000" # minio
    deploy:
      resources:
        limits:
          cpus: "1"
          memory: 64M
          pids: 2
    read_only: true
    healthcheck:
      test: ["CMD", "test", "-f", "/var/run/nginx/nginx.pid"]
      interval: "1s"
      timeout: "1s"
      retries: 0
    security_opt:
      - "no-new-privileges:true"
    cap_add:
      - "CHOWN"
      - "DAC_OVERRIDE"
      - "SETGID"
      - "SETUID"
    cap_drop:
      - "ALL"
  api:
    build:
      <<: *zigopt-build
    restart: on-failure:5
    command:
      - /usr/local/bin/gunicorn_serve.sh
      - -b
      - 0.0.0.0:5000
      - zigopt.api.main:GUNICORN_ENTRY_POINT
    environment: &zigopt_environment
      - ENABLE_CONTRACTS
      - *server-config-env
      - sigopt_server_version
    volumes:
      - *sigopt-config-volume
      - *pg-sock-volume
      - *redis-run-volume
    tmpfs:
      - /tmp
    networks:
      default:
        aliases:
          - api.internal.sigopt.ninja
    deploy:
      resources:
        limits:
          cpus: "1"
          memory: 512M
          pids: 64
    read_only: true
    healthcheck:
      test:
        - CMD
        - python
        - -c
        - |
          import requests
          requests.get("http://localhost:5000/health").raise_for_status()
      interval: "30s"
      timeout: "10s"
      retries: 3
      start_period: "15s"
    security_opt:
      - "no-new-privileges:true"
    cap_drop:
      - "ALL"
  web-server:
    build:
      dockerfile: docker/images/web/Dockerfile
      args:
        - NODE_MAJOR
    environment:
      - *server-config-env
      - "NODE_EXTRA_CA_CERTS=/sigopt-server/artifacts/tls/root-ca.crt"
      - sigopt_server_version
      - ALLOW_DECRYPT_COOKIE_ENDPOINT=1
    volumes:
      - ./artifacts/tls:/sigopt-server/artifacts/tls:ro
      - *sigopt-config-volume
    networks:
      default:
        aliases:
          - app.internal.sigopt.ninja
    deploy:
      resources:
        limits:
          cpus: "1"
          memory: 4G
          pids: 64
    read_only: true
    healthcheck:
      test: ["CMD", "curl", "-f", "http://localhost:4000"]
      interval: "10s"
      timeout: "10s"
      retries: 3
      start_period: "2m"
    security_opt:
      - "no-new-privileges:true"
    cap_drop:
      - "ALL"
  qworker:
    build:
      <<: *zigopt-build
    restart: on-failure:5
    command:
      - python
      - -m
      - zigopt.queue.api
      - optimization
    environment: *zigopt_environment
    volumes:
      - *sigopt-config-volume
      - *pg-sock-volume
      - *redis-run-volume
    tmpfs:
      - /tmp
    deploy:
      resources:
        limits:
          cpus: "1"
          memory: 512M
          pids: 32
    read_only: true
    healthcheck: &qworker-healthcheck
      test:
        - CMD
        - bash
        - -e
        - -opipefail
        - -c
        - ps awx | grep zigopt.queue.api
      interval: "1s"
      timeout: "1s"
      retries: 1
      start_period: "10s"
    security_opt:
      - "no-new-privileges:true"
    cap_drop:
      - "ALL"
  qworker-analytics:
    build:
      <<: *zigopt-build
    restart: on-failure:5
    command:
      - python
      - -m
      - zigopt.queue.api
      - analytics
    environment: *zigopt_environment
    volumes:
      - *sigopt-config-volume
      - *pg-sock-volume
      - *redis-run-volume
    tmpfs:
      - /tmp
    deploy:
      resources:
        limits:
          cpus: "1"
          memory: 512M
          pids: 32
    read_only: true
    healthcheck:
      <<: *qworker-healthcheck
    security_opt:
      - "no-new-privileges:true"
    cap_drop:
      - "ALL"

  postgres:
    restart: on-failure:5
    image: "postgres:${POSTGRES_VERSION}"
    volumes:
      - *pg-sock-volume
      - pg-data:/var/lib/postgresql/data
    tmpfs:
      - /tmp
    network_mode: none
    read_only: true
    deploy:
      resources:
        limits:
          cpus: "1"
          memory: 1G
          pids: 32
    healthcheck:
      test:
        ["CMD", "psql", "-h", "localhost", "-U", "postgres", "-c", "SELECT 1;"]
      interval: "1s"
      timeout: "1s"
      retries: 0
      start_period: "10s"
    security_opt:
      - "no-new-privileges:true"
    cap_add:
      - "CHOWN"
      - "FOWNER"
      - "SETGID"
      - "SETUID"
    cap_drop:
      - "ALL"
  redis:
    restart: on-failure:5
    image: "redis:${REDIS_VERSION}"
    entrypoint:
      - redis-server
    command:
      - /etc/redis/redis.conf
    volumes:
      - *redis-run-volume
      - ./redis.conf:/etc/redis/redis.conf
    network_mode: none
    deploy:
      resources:
        limits:
          cpus: "1"
          memory: 128M
          pids: 16
    read_only: true
    healthcheck:
      test: ["CMD", "redis-cli", "PING"]
      interval: "1s"
      timeout: "1s"
      retries: 0
      start_period: "10s"
    security_opt:
      - "no-new-privileges:true"
    cap_drop:
      - "ALL"
  init-minio-cookiejar:
    image: "quay.io/minio/mc"
    entrypoint: ["/bin/sh", "-e", "-c"]
    command:
      - |
        mc alias set sigopt http://minio.internal.sigopt.ninja:9000 ROOTUSER '$MINIO_ROOT_PASSWORD'
        mc mb --ignore-existing sigopt/sigopt-cookiejar
<<<<<<< HEAD
    read_only: true
=======
    cap_drop:
      - "ALL"
>>>>>>> f0e21a4d
    tmpfs:
      - /root/.mc
    security_opt:
      - "no-new-privileges:true"
  init-minio-filestorage:
    image: "quay.io/minio/mc"
    entrypoint: ["/bin/sh", "-e", "-c"]
    command:
      - |
        mc alias set sigopt http://minio.internal.sigopt.ninja:9000 ROOTUSER '$MINIO_ROOT_PASSWORD'
        mc mb --ignore-existing sigopt/sigopt-user-uploads
<<<<<<< HEAD
    read_only: true
=======
    cap_drop:
      - "ALL"
>>>>>>> f0e21a4d
    tmpfs:
      - /root/.mc
    security_opt:
      - "no-new-privileges:true"
  minio:
    restart: on-failure:5
    image: "quay.io/minio/minio"
    entrypoint:
      - sh
      - -e
      - -c
      - |
        export MINIO_ROOT_PASSWORD="$$(cat /root/.minio/password.txt)"
        exec /usr/bin/docker-entrypoint.sh server /var/lib/minio/data
    environment:
      - MINIO_ROOT_USER=ROOTUSER
    volumes:
      - minio-data:/var/lib/minio/data
      - minio-config:/root/.minio
    networks:
      default:
        aliases:
          - minio.internal.sigopt.ninja
    deploy:
      resources:
        limits:
          cpus: "1"
          memory: 256M
          pids: 64
    read_only: true
    healthcheck:
      test: ["CMD", "curl", "http://localhost:9000"]
      interval: "5s"
      timeout: "1s"
      retries: 0
      start_period: "10s"
    security_opt:
      - "no-new-privileges:true"
    cap_drop:
      - "ALL"

volumes:
  minio-config: {}
  minio-data: {}
  pg-data: {}
  pg-sock: {}
  redis-run: {}
  sigopt-python: {}
  server-config: {}<|MERGE_RESOLUTION|>--- conflicted
+++ resolved
@@ -27,12 +27,9 @@
       - ./config:/sigopt-server/config
       - minio-config:/etc/minio
       - server-config:/etc/sigopt/server-config
-<<<<<<< HEAD
-    read_only: true
-=======
-    cap_drop:
-      - "ALL"
->>>>>>> f0e21a4d
+    read_only: true
+    cap_drop:
+      - "ALL"
     security_opt:
       - "no-new-privileges:true"
   test-runner:
@@ -58,12 +55,9 @@
       - /dev/shm:/dev/shm
       - &pg-sock-volume pg-sock:/var/run/postgresql
       - &redis-run-volume redis-run:/var/run/redis
-<<<<<<< HEAD
     read_only: false
-=======
-    cap_drop:
-      - "ALL"
->>>>>>> f0e21a4d
+    cap_drop:
+      - "ALL"
     security_opt:
       - "no-new-privileges:true"
     tmpfs:
@@ -382,12 +376,9 @@
       - |
         mc alias set sigopt http://minio.internal.sigopt.ninja:9000 ROOTUSER '$MINIO_ROOT_PASSWORD'
         mc mb --ignore-existing sigopt/sigopt-cookiejar
-<<<<<<< HEAD
-    read_only: true
-=======
-    cap_drop:
-      - "ALL"
->>>>>>> f0e21a4d
+    read_only: true
+    cap_drop:
+      - "ALL"
     tmpfs:
       - /root/.mc
     security_opt:
@@ -399,12 +390,9 @@
       - |
         mc alias set sigopt http://minio.internal.sigopt.ninja:9000 ROOTUSER '$MINIO_ROOT_PASSWORD'
         mc mb --ignore-existing sigopt/sigopt-user-uploads
-<<<<<<< HEAD
-    read_only: true
-=======
-    cap_drop:
-      - "ALL"
->>>>>>> f0e21a4d
+    read_only: true
+    cap_drop:
+      - "ALL"
     tmpfs:
       - /root/.mc
     security_opt:
