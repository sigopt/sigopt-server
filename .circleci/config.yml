version: 2.1

orbs:
  slack: circleci/slack@4.4.4

commands:
  attach:
    steps:
      - attach_workspace:
          at: /home/circleci
  install-trivy:
    steps:
      - run: curl -fSsLo trivy.deb https://github.com/aquasecurity/trivy/releases/download/v0.35.0/trivy_0.35.0_Linux-64bit.deb && sudo dpkg -i trivy.deb && rm trivy.deb
  install-submodules:
    steps:
      - add_ssh_keys:
          fingerprints:
            - "87:b9:24:d8:b8:2f:de:8b:44:bf:da:d4:d7:2c:e1:1a"
      - run:
          command: |
            git submodule init
            git submodule sync
            git submodule update
  install-python-libraries:
    steps:
      - run: pip install -r requirements.txt -r requirements-dev.txt
  update-docker-cli:
    steps:
      - run: sudo mkdir -p /etc/apt/keyrings
      - run: sudo apt-get remove -yqq docker-ce-rootless-extras docker-scan-plugin
      - run: curl -fsSL https://download.docker.com/linux/ubuntu/gpg | sudo gpg --dearmor -o /etc/apt/keyrings/docker.gpg
      - run: |
          echo \
            "deb [arch=amd64 signed-by=/etc/apt/keyrings/docker.gpg] https://download.docker.com/linux/ubuntu focal stable" \
           | sudo tee /etc/apt/sources.list.d/docker.list > /dev/null
      - run: apt-cache madison docker-ce-cli | awk '{ print $3 }'
      - run: |
          sudo apt-get update -yqq && sudo apt-get install -yqq \
            docker-ce-cli=5:20.10.23~3-0~ubuntu-focal \
            docker-compose-plugin=2.16.0-1~ubuntu.20.04~focal
      - run: docker version
  compile-protobuf:
    steps:
      - run: sudo apt-get update -yqq && sudo apt-get install -yqq --no-install-recommends --no-install-suggests libprotobuf-dev protobuf-compiler
      - run: ./tools/protobuf/compile.sh
      - persist_to_workspace:
          root: /home/circleci
          paths:
            - project/src/python/zigopt/protobuf/gen
  install-node:
    steps:
      - run: cp yarn.lock yarn.lock.old
      - run: yarn install
      - run: if ! diff yarn.lock yarn.lock.old >/dev/null; then echo 'yarn.lock has changed, make sure to `yarn install` and commit it'; exit 1; fi
      - run: rm yarn.lock.old
      - persist_to_workspace:
          root: /home/circleci
          paths:
            - project/node_modules
  start-service:
    steps:
      - run:
          name: << parameters.description >>
          command: ./ci/compose.sh up << parameters.service >>
          background: true
    parameters:
      description:
        type: string
      service:
        type: string
  start-sigopt-service:
    steps:
      - start-service:
          description: SigOpt << parameters.description >>
          service: << parameters.service >>
    parameters:
      description:
        type: string
      service:
        type: string
  docker-test-setup:
    steps:
      - checkout
      - run: pyenv global 3.10.6
      - run: python3 -mpip install docker python-dotenv
      - run: make submodules
      - run:
          command: python3 docker/image_builder.py --build-tag "$CIRCLE_SHA1" << parameters.build_images >>
          no_output_timeout: 30m
      - run: docker image ls
    parameters:
      build_images:
        type: string
  integration-test-setup:
    steps:
      - docker-test-setup:
          build_images: << parameters.build_images >> << parameters.test_runner_name >>
      - run: ./ci/create_development_tls_certs.sh
      - run: |
          ./ci/compose.sh create \
            api \
            createdb \
            minio \
            nginx \
            postgres \
            qworker \
            qworker-analytics \
            redis \
            smtp
      - start-service:
          description: PostgreSQL
          service: postgres
      - run: ./ci/compose.sh create createdb
      - run: ./ci/compose.sh run createdb
      - start-service:
          description: Redis
          service: redis
      - start-service:
          description: MinIO
          service: minio
      - start-service:
          description: SMTP Test Server
          service: smtp
      - start-service:
          description: SigOpt Optimization Worker
          service: qworker
      - start-service:
          description: SigOpt Analytics Worker
          service: qworker-analytics
      - start-service:
          description: Nginx
          service: nginx
      - start-sigopt-service:
          description: API Server
          service: api
      - run:
          name: Set up MinIO buckets
          command: |
            ./ci/compose run --rm init-minio-cookiejar
            ./ci/compose run --rm init-minio-filestorage
    parameters:
      build_images:
        type: string
        default: nginx zigopt
      test_runner_name:
        type: string
        default: test-runner
  run-integration-test:
    steps:
      - integration-test-setup:
          build_images: << parameters.build_images >>
      - run-parallel-integration-tests:
          count: << parameters.count >>
          test_path: << parameters.test_path >>
      - store-junit-test-results
    parameters:
      count:
        type: integer
        default: 1
      build_images:
        type: string
        default: nginx zigopt
      test_path:
        type: string
  run-parallel-integration-tests:
    steps:
      - run: TEST_RUNNER_NAME=<< parameters.test_runner_name >> ./ci/compose_test.sh "<< parameters.test_path >>" --count=<< parameters.count >> $(circleci tests glob "test/integration<< parameters.test_path >>/**/*.py" | circleci tests split --split-by=timings) << parameters.extra_test_args >>
    parameters:
      count:
        type: integer
        default: 1
      extra_test_args:
        type: string
        default: ""
      test_path:
        type: string
      test_runner_name:
        type: string
        default: test-runner
  start-web-server:
    steps:
      - start-sigopt-service:
          description: Web Server
          service: web-server
  run-browser-test:
    steps:
      - integration-test-setup:
          build_images: nginx web zigopt
          test_runner_name: test-runner-web
      - start-web-server
      - run: mkdir -p screenshots/failure
      - run: mkdir -p failure_console_logs
      - run-parallel-integration-tests:
          count: << parameters.count >>
          extra_test_args: --headless
          test_path: /browser/tests/interaction<< parameters.test_path >>
          test_runner_name: test-runner-web
      - store-junit-test-results
      - store_artifacts:
          path: screenshots/failure
          prefix: screenshots/failure
      - store_artifacts:
          path: failure_console_logs
          prefix: failure_console_logs
    parameters:
      test_path:
        type: string
      count:
        type: integer
        default: 1
  run-web-test:
    steps:
      - integration-test-setup:
          build_images: nginx web zigopt
          test_runner_name: test-runner-web
      - start-web-server
      - run-parallel-integration-tests:
          count: << parameters.count >>
          test_path: /web
          test_runner_name: test-runner-web
      - store_test_results:
          path: junit-results
    parameters:
      count:
        type: integer
        default: 1
  run-zigopt-test:
    steps:
      - attach
      - install-python-libraries
      - run: ./test/unit_tests.sh --junitxml=junit-results/unit-tests/junit.xml --count=<< parameters.count >> test/python/sigopttest
      - store_test_results:
          path: junit-results
    parameters:
      count:
        type: integer
        default: 1
  run-aux-test:
    steps:
      - checkout
      - install-python-libraries
      - run: ./pp pytest -rw sigoptaux/testaux/ --durations 5 --count=<< parameters.count >> --junitxml=junit-results/aux-tests/junit.xml
      - store_test_results:
          path: junit-results
    parameters:
      count:
        type: integer
        default: 1
  run-sigoptcompute-test:
    steps:
      - checkout
      - install-python-libraries
      - run:
          command: circleci tests glob "sigoptcompute/testcompute/**/*.py" | circleci tests split --split-by=timings | xargs ./pp pytest -rw --durations 5 --count=<< parameters.count >> --junitxml=junit-results/sigoptcompute-tests/junit.xml
          environment:
            OMP_NUM_THREADS: "1"
            OPENBLAS_NUM_THREADS: "1"
            MKL_NUM_THREADS: "1"
            VECLIB_MAXIMUM_THREADS: "1"
            NUMEXPR_NUM_THREADS: "1"
      - store_test_results:
          path: junit-results
    parameters:
      count:
        type: integer
        default: 1
  run-sigoptlite-test:
    steps:
      - checkout
      - install-python-libraries
      - run:
          command: ./pp pytest -rw sigoptlite/sigoptlitetest/ --durations 5 --junitxml=junit-results/sigoptlite-tests/junit.xml
          environment:
            OMP_NUM_THREADS: "1"
            OPENBLAS_NUM_THREADS: "1"
            MKL_NUM_THREADS: "1"
            VECLIB_MAXIMUM_THREADS: "1"
            NUMEXPR_NUM_THREADS: "1"
      - store_test_results:
          path: junit-results
  store-junit-test-results:
    steps:
      - store_test_results:
          path: junit-results
      - store_artifacts:
          path: junit-results
          prefix: junit-results
  generate-openapi-docs:
    steps:
      - checkout
      - attach
      - install-python-libraries
      - run:
          name: Generate swagger file
          command: ./pp src/python/zigopt/api/documentation.py
          environment:
            SIGOPT_SWAGGER_PATH: /home/circleci/project/
            SIGOPT_SWAGGER_FILENAME: swagger.json
            sigopt_server_config_file: ./config/circleci.json
      - persist_to_workspace:
          root: /home/circleci/
          paths:
            - project
  validate-openapi-docs:
    steps:
      - attach
      - install-submodules
      - run:
          name: Check that swagger file exists and validate it with swagger validator
          command: node ./ci/validate_swagger.js /home/circleci/project/swagger.json
  notify-slack-on-fail:
    steps:
      - slack/notify:
          branch_pattern: master
          channel: sigopt-platform-ci
          event: fail
          custom: |
            {
              "blocks": [
                {
                  "text": {
                    "text": "*$CIRCLE_JOB* _failed_ in *$CIRCLE_PROJECT_REPONAME* (*$CIRCLE_BRANCH*): <${CIRCLE_BUILD_URL}|View Workflow>",
                    "type": "mrkdwn"
                  },
                  "type": "section"
                }
              ]
            }

executors:
  sigopt-build:
    machine:
      image: &ubuntu-executor-image ubuntu-2004:2022.10.1
    resource_class: large
  basic:
    docker:
      - image: cimg/base:current-22.04
  sigopt-python-only:
    docker:
      - image: cimg/python:3.10
    resource_class: small
  sigopt-node-only:
    docker:
      - image: cimg/node:16.18
    resource_class: small
  sigopt-integration:
    machine:
      image: *ubuntu-executor-image
    resource_class: medium
  sigopt-browser-integration:
    machine:
      image: *ubuntu-executor-image
    resource_class: large
  sigopt-mcafee:
    machine:
      image: *ubuntu-executor-image
    resource_class: xlarge
  sigopt-lite:
    docker:
      - image: cimg/base:2022.11
    resource_class: small

jobs:
  checkout-code:
    docker:
      - image: alpine/git
    resource_class: small
    steps:
      - checkout
      - run: git reflog expire --expire=now --all
      - run: git repack -ad
      - run: git prune
      - run: rm -rf .git/objects/*
      - persist_to_workspace:
          root: /root
          paths:
            - .ssh
            - project
  check-integration-test-inits:
    executor: sigopt-lite
    steps:
      - checkout
      - run:
          name: Checking that __init__.py files are present in test/integration/
          command: |
            rc=0
            for dir in $(find test/integration -type d); do
              if ! [ -f "$dir/__init__.py" ]; then
                echo "__init__.py file missing: $dir/__init__.py"
                rc=1
              fi
            done
            if [ $rc -ne 0 ]; then
              echo 'Some __init__.py files are missing in test/integration/. Run `./scripts/dev/ensure_inits.sh` and commit the changes.'
            fi
            exit $rc
  trivy-scan-images:
    executor: sigopt-build
    resource_class: medium
    steps:
      - checkout
      - run: pyenv global 3.10.6
      - install-submodules
      - install-trivy
      - run: python3 -mpip install docker python-dotenv
<<<<<<< HEAD
      - run: python3 docker/image_builder.py nginx web zigopt --build-tag=scan
      - run: ./ci/trivy_scan_images --ignore-unfixed
=======
      - run: python3 docker/image_builder.py nginx node zigopt --build-tag=scan
      - run: ./ci/trivy_scan_images.sh --ignore-unfixed
>>>>>>> 4004920d
      - store_artifacts:
          path: artifacts/trivy/
  trivy-scan-project:
    executor: sigopt-node-only
    resource_class: medium
    steps:
      - checkout
      - install-trivy
      - run: mkdir -p artifacts/trivy && trivy fs .
      - store_artifacts:
          path: artifacts/trivy/
  test-docker-deployment:
    executor: sigopt-build
    resource_class: xlarge
    steps:
      - checkout
      - update-docker-cli
      - run: grep -Eh '^(docker|python-dotenv)=' requirements-dev.txt | xargs python3 -mpip install
      - run:
          name: Add sigopt.ninja DNS entry
          command: echo '127.0.0.1 sigopt.ninja' | sudo tee -a /etc/hosts
      - run: EDITOR=true ./setup.sh
      - run:
          command: ./start.sh
          background: true
      - run: ./ci/wait_for url https://sigopt.ninja:4443/login
      - run: "./ci/wait_for url https://sigopt.ninja:4443/api/ --user client_token:"
      - run: |
          curl -fk -X POST https://sigopt.ninja:4443/api/v1/sessions -d '{"email": "owner@sigopt.ninja", "password": "owner"}'
  test-docker-development:
    executor: sigopt-build
    resource_class: xlarge
    steps:
      - checkout
      - update-docker-cli
      - run: grep -Eh '^(docker|python-dotenv)=' requirements-dev.txt | xargs python3 -mpip install
      - run: ./ci/create_development_tls_certs.sh
      - run:
          name: Add sigopt.ninja DNS entry
          command: echo '127.0.0.1 sigopt.ninja' | sudo tee -a /etc/hosts
      - run: make build-debug-images fix-db setup-cookiejar setup-filestorage
      - run: ./scripts/launch/start_zigopt_services.sh || ./scripts/launch/start_zigopt_services.sh
      - run:
          name: Development services
          command: ./scripts/launch/all_live.sh
          background: true
      - run: ./ci/wait_for.sh url https://sigopt.ninja:4443/login
      - run: "./ci/wait_for.sh url https://sigopt.ninja:4443/api/ --user client_token:"
      - run: |
          curl -fk -X POST https://sigopt.ninja:4443/api/v1/sessions -d '{"email": "owner@sigopt.ninja", "password": "owner"}'
      - run: |
          ./test/test_dev_env.sh \
            test/integration/browser/tests/interaction/global/email_test.py \
            test/integration/v1/endpoints/training_runs/files_test.py
  compile-protobuf:
    executor: basic
    resource_class: small
    steps:
      - checkout
      - compile-protobuf
  setup-web:
    executor: sigopt-node-only
    resource_class: large
    steps:
      - checkout
      - run: sudo apt-get update -yqq && sudo apt-get install nasm
      - install-node
  browser-integration:
    executor: sigopt-browser-integration
    steps:
      - run-browser-test:
          test_path: ""
  js-lint:
    executor: sigopt-node-only
    steps:
      - attach
      - install-submodules
      - run: make eslint-nofix
  json-lint:
    executor: sigopt-python-only
    steps:
      - checkout
      - install-submodules
      - run: ./tools/lint/json/lint.sh --check
  prettier:
    executor: sigopt-node-only
    steps:
      - attach
      - install-submodules
      - run: yarn prettier --check .
  check-node-dependencies:
    executor: sigopt-node-only
    steps:
      - attach
      - install-submodules
      - run: ./ci/check_node_deps.sh
  web-unit:
    executor: sigopt-node-only
    steps:
      - attach
      - install-submodules
      - run: JEST_JUNIT_OUTPUT=junit-results/jest/junit.xml yarn test --reporters=default --reporters=jest-junit --runInBand --ci
      - store_test_results:
          path: junit-results
  web-dead-code:
    executor: sigopt-node-only
    steps:
      - attach
      - install-submodules
      - run: make web-dead-code
  web-integration:
    executor: sigopt-integration
    resource_class: large
    steps:
      - run-web-test
  documentation-generation:
    executor: sigopt-python-only
    steps:
      - generate-openapi-docs
  documentation-validation:
    executor: sigopt-node-only
    steps:
      - validate-openapi-docs
  v1-integration:
    executor: sigopt-integration
    parallelism: 2
    steps:
      - run-integration-test:
          test_path: /v1
  client-integration:
    executor: sigopt-integration
    steps:
      - integration-test-setup
      - start-service:
          description: Mongodb
          service: mongodb
      - run:
          name: Create test container
          command: ./ci/compose.sh create test-client
      - run:
          name: Client Integration Test
          command: ./ci/compose.sh run test-client test/run_client_integration_tests.sh main
  service-integration:
    executor: sigopt-integration
    steps:
      - run-integration-test:
          test_path: /service
  worker-health:
    executor: sigopt-integration
    steps:
      - docker-test-setup:
          build_images: zigopt
      - run: ./ci/compose.sh create createdb postgres redis
      - start-service:
          description: PostgreSQL
          service: postgres
      - run: ./ci/compose.sh create createdb
      - run: ./ci/compose.sh run createdb
      - run: ./ci/worker_health_fail.sh
      - run: ./ci/compose.sh create redis
      - start-service:
          description: Redis
          service: redis
      - run: ./ci/worker_health_pass.sh
  zigopt-unit:
    executor: sigopt-python-only
    steps:
      - run-zigopt-test
  aux-unit:
    executor: sigopt-python-only
    steps:
      - run-aux-test
  sigoptcompute-unit:
    executor: sigopt-python-only
    resource_class: small
    parallelism: 4
    steps:
      - run-sigoptcompute-test
  sigoptlite-unit:
    executor: sigopt-python-only
    steps:
      - run-sigoptlite-test
  black:
    executor: sigopt-python-only
    resource_class: small
    steps:
      - checkout
      - run: grep black requirements-dev.txt | xargs pip install
      - run: ./tools/lint/python/black.sh --check .
  bandit:
    executor: sigopt-python-only
    resource_class: small
    steps:
      - checkout
      - run: grep bandit requirements-dev.txt | xargs pip install
      - run: ./tools/lint/python/bandit.sh -r .
  python-imports:
    executor: sigopt-python-only
    resource_class: small
    steps:
      - checkout
      - run: grep isort requirements-dev.txt | xargs pip install
      - run: ./tools/lint/python/isort_lint.sh
  python-flake8:
    executor: sigopt-python-only
    resource_class: small
    steps:
      - checkout
      - run: grep flake8 requirements-dev.txt | xargs pip install
      - run: ./tools/lint/python/flake8.sh
  python-flake8-print:
    executor: sigopt-python-only
    resource_class: small
    steps:
      - checkout
      - run: grep flake8 requirements-dev.txt | xargs pip install
      - run: ./tools/lint/python/flake8_print.sh
  python-pylint:
    executor: sigopt-python-only
    resource_class: small
    parallelism: 8
    steps:
      - checkout
      - attach
      - run: pip install -r requirements.txt -r requirements-dev.txt
      - run: circleci tests glob "**/*.py" | circleci tests split | _NO_PARSE_ARGS=x xargs ./tools/lint/python/pylint.sh
  python-custom-lint:
    executor: sigopt-python-only
    resource_class: small
    steps:
      - checkout
      - run: grep numpy requirements.txt | xargs pip install
      - run: ./tools/lint/python/custom_lint.sh
  python-vulture:
    executor: sigopt-python-only
    resource_class: small
    steps:
      - checkout
      - run: grep vulture requirements-dev.txt | xargs pip install vulture
      - run: make vulture
  python-mypy:
    executor: sigopt-python-only
    resource_class: small
    steps:
      - checkout
      - run: grep -E '(mypy|types)' requirements-dev.txt | xargs pip install -r requirements.txt
      - run: make mypy
  bash-lint:
    docker:
      - image: circleci/buildpack-deps:buster
    resource_class: small
    steps:
      - checkout
      - run: sudo apt-get update -yqq
      - run: sudo apt-get -yqq install shellcheck
      - run: mkdir -p ../bin && wget -O ../bin/hadolint https://github.com/hadolint/hadolint/releases/download/v2.10.0/hadolint-Linux-x86_64 && chmod +x ../bin/hadolint
      - run: PATH="../bin:$PATH" ./pp ./tools/lint/bash/run_linters.py
  eof-lint:
    executor: sigopt-python-only
    steps:
      - checkout
      - run: grep numpy requirements.txt | xargs pip install
      - run: ./tools/lint/common/eof_lint.sh
  disclaimers-lint:
    executor: sigopt-python-only
    steps:
      - checkout
      - run: ./tools/lint/common/check_copyright_and_license_disclaimers.py .
  eval-circleci:
    docker:
      - image: circleci/buildpack-deps:curl
    resource_class: small
    steps:
      # Fails on non-20x error code, https://superuser.com/a/1249678
      - run: "curl -X POST --silent --show-error --fail -u ${EVAL_FRAMEWORK_BUILD_TOKEN}: https://circleci.com/api/v2/project/gh/sigopt/eval-framework/pipeline"

workflows:
  main:
    jobs:
      - checkout-code
      - check-integration-test-inits
      - trivy-scan-images
      - trivy-scan-project
      - test-docker-deployment
      - test-docker-development
      - setup-web
      - compile-protobuf
      - v1-integration
      - client-integration
      - browser-integration
      - service-integration
      - worker-health
      - web-integration
      - sigoptcompute-unit
      - aux-unit
      - sigoptlite-unit
      - check-node-dependencies:
          requires:
            - checkout-code
            - setup-web
      - web-dead-code:
          requires:
            - checkout-code
            - setup-web
      - web-unit:
          requires:
            - checkout-code
            - setup-web
      - zigopt-unit:
          requires: &zigopt-unit-requires
            - checkout-code
            - compile-protobuf
      - documentation-generation:
          requires:
            - compile-protobuf
      - documentation-validation:
          requires:
            - setup-web
            - documentation-generation
      - bash-lint
      - eof-lint
      - disclaimers-lint
      - js-lint:
          requires:
            - checkout-code
            - setup-web
      - json-lint
      - prettier:
          requires:
            - checkout-code
            - setup-web
      - black
      - bandit
      - python-imports
      - python-flake8
      - python-flake8-print
      - python-pylint:
          requires:
            - compile-protobuf
      - python-custom-lint
      - python-vulture
      - python-mypy<|MERGE_RESOLUTION|>--- conflicted
+++ resolved
@@ -136,8 +136,8 @@
       - run:
           name: Set up MinIO buckets
           command: |
-            ./ci/compose run --rm init-minio-cookiejar
-            ./ci/compose run --rm init-minio-filestorage
+            ./ci/compose.sh run --rm init-minio-cookiejar
+            ./ci/compose.sh run --rm init-minio-filestorage
     parameters:
       build_images:
         type: string
@@ -403,13 +403,8 @@
       - install-submodules
       - install-trivy
       - run: python3 -mpip install docker python-dotenv
-<<<<<<< HEAD
       - run: python3 docker/image_builder.py nginx web zigopt --build-tag=scan
-      - run: ./ci/trivy_scan_images --ignore-unfixed
-=======
-      - run: python3 docker/image_builder.py nginx node zigopt --build-tag=scan
       - run: ./ci/trivy_scan_images.sh --ignore-unfixed
->>>>>>> 4004920d
       - store_artifacts:
           path: artifacts/trivy/
   trivy-scan-project:
